--- conflicted
+++ resolved
@@ -2,24 +2,17 @@
 import sys
 from loguru import logger
 
-<<<<<<< HEAD
-import pandas as pd
-import geopandas as gpd
-import numpy as np
-from shapely.affinity import scale
-from shapely.validation import make_valid
-=======
-import rasterio
 import geopandas as gpd
 import numpy as np
 import pandas as pd
 import pygeohash as pgh
-
+import rasterio
+
+from functools import reduce
+from rasterio.windows import Window
+from shapely.affinity import scale
 from shapely.geometry import Polygon
 from shapely.validation import make_valid
-from rasterio.windows import Window
-from functools import reduce
->>>>>>> 1a428e4c
 
 
 def format_logger(logger):
@@ -41,12 +34,6 @@
             level="WARNING", filter=lambda record: record["level"].no < 40)
     logger.add(sys.stderr, format="{time:YYYY-MM-DD HH:mm:ss} - <red>{level}</red> - <level>{message}</level>",
             level="ERROR")
-<<<<<<< HEAD
-    
-    return logger
-
-
-=======
 
     return logger
 
@@ -96,7 +83,6 @@
                     [minx, maxy]])
 
 
->>>>>>> 1a428e4c
 def check_validity(poly_gdf, correct=False):
     '''
     Test if all the geometry of a dataset are valid. When it is not the case, correct the geometries with a buffer of 0 m
@@ -113,11 +99,7 @@
     try:
         assert(poly_gdf[invalid_condition].shape[0]==0), \
             f"{poly_gdf[invalid_condition].shape[0]} geometries are invalid on" + \
-<<<<<<< HEAD
                     f" {poly_gdf.shape[0]} polygons."
-=======
-                    f" {poly_gdf.shape[0]} detections."
->>>>>>> 1a428e4c
     except Exception as e:
         print(e)
         if correct:
@@ -131,8 +113,6 @@
 
     return poly_gdf
 
-<<<<<<< HEAD
-=======
 
 def crop(source, size, output):
 
@@ -353,7 +333,6 @@
     else:
         logger.critical(f'Unrecognized variable type for the detections: {type(detections)}.')
         sys.exit(1)
->>>>>>> 1a428e4c
 
     detections_gdf = format_detections(detections_gdf)
 
@@ -376,6 +355,69 @@
     
     return dirpath
 
+
+def clip_labels(labels_gdf, tiles_gdf, fact=0.9999):
+    '''
+    Clip the labels to the tiles
+    Copied from the misc functions of the object detector 
+    cf. https://github.com/swiss-territorial-data-lab/object-detector/blob/master/helpers/misc.py
+
+    - labels_gdf: geodataframe with the labels
+    - tiles_gdf: geodataframe of the tiles
+    - fact: factor to scale the tiles before clipping
+    return: a geodataframe with the labels clipped to the tiles
+    '''
+
+    tiles_gdf['tile_geometry'] = tiles_gdf['geometry']
+        
+    assert(labels_gdf.crs.name == tiles_gdf.crs.name)
+    
+    labels_tiles_sjoined_gdf = gpd.sjoin(labels_gdf, tiles_gdf, how='inner', predicate='intersects')
+    
+    def clip_row(row, fact=fact):
+        
+        old_geo = row.geometry
+        scaled_tile_geo = scale(row.tile_geometry, xfact=fact, yfact=fact)
+        new_geo = old_geo.intersection(scaled_tile_geo)
+        row['geometry'] = new_geo
+
+        return row
+
+    clipped_labels_gdf = labels_tiles_sjoined_gdf.apply(lambda row: clip_row(row, fact), axis=1)
+    clipped_labels_gdf.crs = labels_gdf.crs
+
+    clipped_labels_gdf.drop(columns=['tile_geometry', 'index_right'], inplace=True)
+    clipped_labels_gdf.rename(columns={'id': 'tile_id'}, inplace=True)
+
+    return clipped_labels_gdf
+
+
+def get_tilepath_from_id(tile_id, im_list):
+    '''
+    Get the tilepath containing the tile id from a list and check that there is no more than one.
+
+    - tile_id: string with (part of) the tile name
+    - im_list: list of the image/tile pathes
+    return: matching tilepath
+    '''
+
+    matching_path=[tilepath for tilepath in im_list if tile_id in tilepath]
+    if len(matching_path)>1:
+        logger.critical(f'There are multiple tiles corresponding to the id {tile_id}.')
+        sys.exit(1)
+    elif len(matching_path)==0:
+        logger.warning(f'There is no tile corresponding to the id {tile_id}.')
+        return None
+    else:
+        tilepath=matching_path[0]
+
+    return tilepath
+
+
+def test_crs(crs1, crs2="EPSG:2056"):
+    '''
+    Take the crs of two dataframes and compare them. If they are not the same, stop the script.
+    '''
 
 def format_detections(detections_gdf):
 
@@ -525,85 +567,4 @@
         return row["geometry"]
     
 
-<<<<<<< HEAD
-    return dirpath
-
-
-def clip_labels(labels_gdf, tiles_gdf, fact=0.9999):
-    '''
-    Clip the labels to the tiles
-    Copied from the misc functions of the object detector 
-    cf. https://github.com/swiss-territorial-data-lab/object-detector/blob/master/helpers/misc.py
-
-    - labels_gdf: geodataframe with the labels
-    - tiles_gdf: geodataframe of the tiles
-    - fact: factor to scale the tiles before clipping
-    return: a geodataframe with the labels clipped to the tiles
-    '''
-
-    tiles_gdf['tile_geometry'] = tiles_gdf['geometry']
-        
-    assert(labels_gdf.crs.name == tiles_gdf.crs.name)
-    
-    labels_tiles_sjoined_gdf = gpd.sjoin(labels_gdf, tiles_gdf, how='inner', predicate='intersects')
-    
-    def clip_row(row, fact=fact):
-        
-        old_geo = row.geometry
-        scaled_tile_geo = scale(row.tile_geometry, xfact=fact, yfact=fact)
-        new_geo = old_geo.intersection(scaled_tile_geo)
-        row['geometry'] = new_geo
-
-        return row
-
-    clipped_labels_gdf = labels_tiles_sjoined_gdf.apply(lambda row: clip_row(row, fact), axis=1)
-    clipped_labels_gdf.crs = labels_gdf.crs
-
-    clipped_labels_gdf.drop(columns=['tile_geometry', 'index_right'], inplace=True)
-    clipped_labels_gdf.rename(columns={'id': 'tile_id'}, inplace=True)
-
-    return clipped_labels_gdf
-
-
-def get_tilepath_from_id(tile_id, im_list):
-    '''
-    Get the tilepath containing the tile id from a list and check that there is no more than one.
-
-    - tile_id: string with (part of) the tile name
-    - im_list: list of the image/tile pathes
-    return: matching tilepath
-    '''
-
-    matching_path=[tilepath for tilepath in im_list if tile_id in tilepath]
-    if len(matching_path)>1:
-        logger.critical(f'There are multiple tiles corresponding to the id {tile_id}.')
-        sys.exit(1)
-    elif len(matching_path)==0:
-        logger.warning(f'There is no tile corresponding to the id {tile_id}.')
-        return None
-    else:
-        tilepath=matching_path[0]
-
-    return tilepath
-
-
-def test_crs(crs1, crs2="EPSG:2056"):
-    '''
-    Take the crs of two dataframes and compare them. If they are not the same, stop the script.
-    '''
-    if isinstance(crs1, gpd.GeoDataFrame):
-        crs1 = crs1.crs
-    if isinstance(crs2, gpd.GeoDataFrame):
-        crs2 = crs2.crs
-
-    try:
-        assert(crs1 == crs2), f"CRS mismatch between the two files ({crs1} vs {crs2})."
-    except Exception as e:
-        print(e)
-        sys.exit(1)
-
-
-
-=======
->>>>>>> 1a428e4c
 logger = format_logger(logger)