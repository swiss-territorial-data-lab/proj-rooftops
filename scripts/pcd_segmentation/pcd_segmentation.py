#!/bin/python
# -*- coding: utf-8 -*-

#  proj-rooftops

import argparse
import os
import sys
from loguru import logger
from time import time
from yaml import load, FullLoader

import matplotlib.pyplot as plt
import numpy as np
import open3d as o3d
import pandas as pd

o3d.utility.random.seed(0)

sys.path.insert(1, 'scripts')
import functions.fct_misc as fct_misc

logger = fct_misc.format_logger(logger)


# Define functions ----------------------

def main (WORKING_DIR, INPUT_DIR, OUTPUT_DIR, 
          EGIDS, 
          distance_threshold, ransac, iterations, eps_planes, min_points_planes, eps_clusters, min_points_clusters,
          number_planes=None, visu=False):
    """Perform the segmentation of the point cloud in planes and clusters in order to find the roof planes.

    Args:
        WORKING_DIR (path): working directory
        INPUT_DIR (path): input directory
        OUTPUT_DIR (path): output direcotry
        EGIDS (list): EGIDs of interest
        distance_threshold (float): distance to consider for the noise in the ransac algorithm
        ransac (int): number of points to consider for the ransac algorithm
        iterations (int): number of iteration for the ransac algorithm
        eps_planes (float): distance to neighbours in a plane
        min_points_planes (int): minimum number of points in a plane
        eps_clusters (float): distance to neighbours in a cluster
        min_points_clusters (int): minimum number of points in a cluster
        number_planes (int): approximate number of planes to find. If 'None' take the number of planes from the vector file. Default to None
        visu (boolean): visualize the results. Default to false

    Returns:
        list: list of the written files
    """
    
    os.chdir(WORKING_DIR)

    # Create an output directory in case it doesn't exist
    _ = fct_misc.ensure_dir_exists(OUTPUT_DIR)

    written_files = []

    # Get the EGIDS of interest
    egids=pd.read_csv(EGIDS)

    if not number_planes:
        logger.info('The number of planes for each EGID is deduced from the original layer.')
    number_planes_ini=number_planes

    for egid_info in egids.itertuples():

        file_name = 'EGID_' + str(egid_info.EGID)
        # Read pcd file and get points array
        csv_input_path = os.path.join(INPUT_DIR, file_name + ".csv")
        pcd_df = pd.read_csv(csv_input_path)
        pcd_df = pcd_df.drop(['Unnamed: 0'], axis=1) 
        array_pts = pcd_df.to_numpy()

        # Conversion of numpy array to Open3D format + visualisation
        pcd = o3d.geometry.PointCloud()
        pcd.points = o3d.utility.Vector3dVector(array_pts)
        # if visu:
        #     o3d.visualization.draw_geometries([pcd])

        # Point cloud plane segmentation  

        # Parameters for the plane equation
        segment_models = {}
        # Points in the plane
        segments = {}

        remaining_pts = pcd
        planes_df = pd.DataFrame(columns=['X', 'Y', 'Z', 'group', 'type'])

        if not number_planes_ini:
<<<<<<< HEAD
            number_planes = int(egid_info.nbr_elem)
            if number_planes > 100:
                number_planes = 100
=======
            number_planes = int(egid_info.nbr_elemen)
>>>>>>> 68fb4e1b
            
            logger.info(f'Working on EGID {egid_info.EGID} with {number_planes} planes...')

        for i in range(number_planes):
            # Exploration of the best plane candidate + point clustering
            segment_models[i], inliers = remaining_pts.segment_plane(
                distance_threshold = distance_threshold, ransac_n = ransac, num_iterations = iterations, probability = 1,
            )
            segments[i] = remaining_pts.select_by_index(inliers)
            labels = np.array(segments[i].cluster_dbscan(eps = eps_planes, min_points = min_points_planes, print_progress = True))
            candidates = pd.DataFrame({
                'value': [j for j in np.unique(labels) if j!=-1],
                'value_count':[len(np.where(labels == j)[0]) for j in np.unique(labels) if j!=-1]
            })
            if len(candidates)==0:
                break
            elif len(candidates)==1:
                best_candidate=candidates.iloc[0,0]
            else:
                best_candidate = int(candidates.loc[candidates.value_count==candidates.value_count.max(), 'value'].iloc[0])
            logger.info(f"   - The best candidate is: {best_candidate}")
            
            # Select the remaining points in the pcd to find a new plane
            remaining_pts = remaining_pts.select_by_index(inliers, invert = True) + \
                segments[i].select_by_index(list(np.where(labels != best_candidate)[0]))
            segments[i] = segments[i].select_by_index(list(np.where(labels == best_candidate)[0]))  
            
            colors = plt.get_cmap("tab20")(i)
            segments[i].paint_uniform_color(list(colors[:3]))
            logger.info(f"   - plane {i} {segments[i]}")
            logger.info(f"   - pass {i} / {number_planes} done.")

            # Add segmented planes to a dataframe
            plane = np.asarray(segments[i].points)
            plane_df = pd.DataFrame({'X': plane[:, 0],'Y': plane[:, 1],'Z': plane[:, 2], 'group': i, 'type': 'plane'})
            planes_df = pd.concat([planes_df, plane_df], ignore_index = True)

            if len(remaining_pts.points)<=ransac:
                break

        number_planes = i

        # Cluster remaining points (not belonging to a plane) of the pcd after plane segmentation
        labels = np.array(remaining_pts.cluster_dbscan(eps = eps_clusters, min_points = min_points_clusters))
        if labels.size == 0:
            clusters_df = pd.DataFrame({'X': [], 'Y': [], 'Z': [], 'group': [], 'type': []})
        else: 
            max_label = labels.max()

            colors = plt.get_cmap("tab10")(labels / (max_label if max_label > 0 else 1))
            colors[labels < 0] = 0
            remaining_pts.colors = o3d.utility.Vector3dVector(colors[:, :3])

            # Add segmented clusters to a dataframe
            clusters = np.asarray(remaining_pts.points)
            clusters_df = pd.DataFrame({'X': clusters[:, 0], 'Y': clusters[:, 1], 'Z': clusters[:, 2], 'group': labels, 'type': 'cluster'})

        # Merge planes and clusters into a single dataframe 
        pcd_seg_df = pd.DataFrame(pd.concat([planes_df, clusters_df], ignore_index = True))

        feature_path = os.path.join(OUTPUT_DIR, file_name + '_segmented.csv')
        pcd_seg_df.to_csv(feature_path)
        written_files.append(feature_path)  
        logger.info(f"...done. A file was written: {feature_path}")

        # Segmented pcd vizualisation
        if visu:
            pcd.estimate_normals(search_param=o3d.geometry.KDTreeSearchParamHybrid(radius = 0.5, max_nn = 16), fast_normal_computation = True)
            pcd.paint_uniform_color([0.6, 0.6, 0.6])
            o3d.visualization.draw_geometries([segments[i] for i in range(number_planes)] + [remaining_pts])
            print()

    return written_files


# ------------------------------------------

if __name__ == "__main__":
    # Start chronometer
    tic = time()
    logger.info('Starting...')

    # Argument and parameter specification
    parser = argparse.ArgumentParser(description='The script allows to segment points in 3D point cloud data (STDL.proj-rooftops)')
    parser.add_argument('config_file', type=str, help='Framework configuration file')
    args = parser.parse_args()

    logger.info(f"Using {args.config_file} as config file.")

    with open(args.config_file) as fp:
        cfg = load(fp, Loader=FullLoader)[os.path.basename(__file__)]

    # Load input parameters
    WORKING_DIR = cfg['working_dir']
    INPUT_DIR = cfg['input_dir']
    OUTPUT_DIR = cfg['output_dir']

    EGIDS = cfg['egids']

    SEGMENTATION=cfg['segmentation']
    NB_PLANES = SEGMENTATION['planes']['number_planes'] if 'number_planes' in  SEGMENTATION['planes'].keys() else None
    DISTANCE_THRESHOLD = SEGMENTATION['planes']['distance_threshold']
    RANSAC = SEGMENTATION['planes']['ransac']
    ITER = SEGMENTATION['planes']['iterations']
    EPS_PLANE = SEGMENTATION['planes']['eps']
    MIN_POINTS_PLANE = SEGMENTATION['planes']['min_points']
    EPS_CLUSTER = SEGMENTATION['clusters']['eps']
    MIN_POINTS_CLUSTER = SEGMENTATION['clusters']['min_points']

    VISU = cfg['visualisation']

    written_files = main(WORKING_DIR, INPUT_DIR, OUTPUT_DIR, EGIDS, 
        DISTANCE_THRESHOLD, RANSAC, ITER, EPS_PLANE, MIN_POINTS_PLANE, EPS_CLUSTER, MIN_POINTS_CLUSTER,
        number_planes=NB_PLANES, 
        visu=VISU
        )
    
    print()
    logger.success("The following files were written. Let's check them out!")
    for written_file in written_files:
        logger.info(written_file)
    print()

    
    # Stop chronometer  
    toc = time()
    logger.success(f"Nothing left to be done: exiting. Elapsed time: {(toc-tic):.2f} seconds")

    sys.stderr.flush()<|MERGE_RESOLUTION|>--- conflicted
+++ resolved
@@ -90,13 +90,7 @@
         planes_df = pd.DataFrame(columns=['X', 'Y', 'Z', 'group', 'type'])
 
         if not number_planes_ini:
-<<<<<<< HEAD
             number_planes = int(egid_info.nbr_elem)
-            if number_planes > 100:
-                number_planes = 100
-=======
-            number_planes = int(egid_info.nbr_elemen)
->>>>>>> 68fb4e1b
             
             logger.info(f'Working on EGID {egid_info.EGID} with {number_planes} planes...')
 
