import argparse
import os
import sys
import time
import yaml

from loguru import logger

import joblib
import pandas as pd
import optuna

os.environ["PYTORCH_CUDA_ALLOC_CONF"] = "max_split_size_mb:512"

sys.path.insert(1, 'scripts')
import functions.fct_misc as misc
import functions.fct_optimization as optimization

import segment_images
import filter_merge_detections
import assessment.assess_results as assess_results

logger = misc.format_logger(logger)


# Objective function for hyperparameters optimization
def objective(trial):
    """Define the function to be optimized by the hyperparameters

    Args:
        trial (trail object): suggested hyperparameters for the objective optimization
    """

    logger.info(f"Call objective function for hyperparameters optimization")

    # SamplerTPE: suggested ranges of values to be tested (not taken into account for the GridSampler method)
    # To do: set value in config file
    PPS = trial.suggest_int('points_per_side', 32, 128, step=32)
    PPB = trial.suggest_int('points_per_batch', 32, 128, step=32)
    IOU_THD = trial.suggest_float('pred_iou_thresh', 0.6, 0.95, step=0.05)
    SST = trial.suggest_float('stability_score_thresh', 0.6, 0.95, step=0.05)
    SSO = trial.suggest_float('stability_score_offset', 0.0, 6.0, step=1.0)
    BOX_MNS_THD = trial.suggest_float('box_nms_thresh', 0.0, 0.9, step=0.1)
    CROP_N_LAYERS = trial.suggest_int('crop_n_layers', 0, 1, step=1)
    CROP_MNS_THD = trial.suggest_float('crop_nms_thresh', 0.0, 0.9, step=0.1)
    CROP_OVERLAP_RATIO = trial.suggest_float('crop_overlap_ratio', 0.0, 0.7, step=0.1)
    CROP_N_POINTS_DS_FACTOR = trial.suggest_int('crop_n_points_downscale_factor', 1, 10, step=1)
    MIN_MASK_REGION_AREA = trial.suggest_int('min_mask_region_area', 0, 300, step=50)

    # Creation of a dictionnary of tested parameter values for a given trial
    SAM_parameters = {
            "points_per_side": PPS,
            "points_per_batch": PPB,
            "pred_iou_thresh": IOU_THD, 
            "stability_score_thresh": SST,
            "stability_score_offset": SSO, 
            "box_nms_thresh": BOX_MNS_THD,
            "crop_n_layers": CROP_N_LAYERS, 
            "crop_nms_thresh": CROP_MNS_THD,
            "crop_overlap_ratio": CROP_OVERLAP_RATIO,
            "crop_n_points_downscale_factor": CROP_N_POINTS_DS_FACTOR, 
            "min_mask_region_area": MIN_MASK_REGION_AREA
            }
    print()
    logger.info(SAM_parameters)
    pd.DataFrame(SAM_parameters, index=[0]).to_csv(os.path.join(OUTPUT_DIR, 'last_parameter.csv'), index=False)

    # Call functions
    segment_images.main(WORKING_DIR, IMAGE_DIR, OUTPUT_DIR, SHP_EXT, CROP, 
         DL_CKP, CKP_DIR, CKP, METHOD_LARGE_TILES, THD_SIZE, TILE_SIZE, RESAMPLE,
         FOREGROUND, UNIQUE, MASK_MULTI, 
         VISU, CUSTOM_SAM, SAM_parameters
         )
    filter_merge_detections.main(WORKING_DIR, EGIDS, ROOFS, OUTPUT_DIR, SHP_EXT, CRS)
    metrics_df, _ = assess_results.main(WORKING_DIR, OUTPUT_DIR, LABELS, DETECTIONS, EGIDS, ROOFS,
                                             method=METHOD, threshold=THRESHOLD,
                                             object_parameters=OBJECT_PARAMETERS, ranges=RANGES, buffer=BUFFER,
                                             additional_metrics=ADDITIONAL_METRICS, visualisation=VISU)

<<<<<<< HEAD
    print('')

=======
    print()

    # Values of parameters to be optimized
>>>>>>> 958a1504
    f1 = metrics_df['f1'].loc[(metrics_df['attribute']=='EGID') & (metrics_df['value']=='ALL')].values[0]   
    iou = metrics_df['IoU_median'].loc[(metrics_df['attribute']=='EGID') & (metrics_df['value']=='ALL')].values[0] 

    return f1, iou


def callback(study, trial):
   # cf. https://stackoverflow.com/questions/62144904/python-how-to-retrive-the-best-model-from-optuna-lightgbm-study/62164601#62164601https://stackoverflow.com/questions/62144904/python-how-to-retrive-the-best-model-from-optuna-lightgbm-study/62164601#62164601 
    if (trial.number%5) == 0:
        study_path=os.path.join(OUTPUT_DIR, 'study.pkl')
        joblib.dump(study, study_path)


if __name__ == "__main__":

    # Start chronometer
    tic = time.time()
    logger.info('Optimize hyperparameters for image segmentation')
    logger.info('Starting...')

    # Argument and parameter specification
    parser = argparse.ArgumentParser(description="The script allows to optimize the hyperparameters of the algorithm to detect objects on rooftops.")
    parser.add_argument('config_file', type=str, help='Framework configuration file')
    args = parser.parse_args()

    logger.info(f"Using {args.config_file} as config file.")
 
    with open(args.config_file) as fp:
        cfg = yaml.load(fp, Loader=yaml.FullLoader)[os.path.basename(__file__)]

    # Load input parameters
    WORKING_DIR = cfg['working_dir']
    OUTPUT_DIR = cfg['output_dir'] 
    IMAGE_DIR = cfg['image_dir']
    ROOFS = cfg['roofs']
    LABELS = cfg['ground_truth']
    EGIDS = cfg['egids']   
    DETECTIONS = cfg['detections']
    SHP_EXT = cfg['vector_extension']
    CRS = cfg['crs']
 
    METHOD = cfg['method']
    THRESHOLD = cfg['threshold']
    BUFFER = cfg['buffer']  if 'buffer' in cfg.keys() else 0.01
    
    ADDITIONAL_METRICS = cfg['additional_metrics'] if 'additional_metrics' in cfg.keys() else False
    OBJECT_PARAMETERS = cfg['object_attributes']['parameters']
    AREA_RANGES = cfg['object_attributes']['area_ranges'] 
    DISTANCE_RANGES = cfg['object_attributes']['distance_ranges'] 
    RANGES = [AREA_RANGES] + [DISTANCE_RANGES] 
    VISU = cfg['visualisation'] if 'visualisation' in cfg.keys() else False
    
    CROP = cfg['image_crop']['enable']
    if CROP == True:
        SIZE = cfg['image_crop']['size']
    else:
        CROP = None
        SIZE = 0
    DL_CKP = cfg['SAM']['dl_checkpoints']
    CKP_DIR = cfg['SAM']['checkpoints_dir']
    CKP = cfg['SAM']['checkpoints']

    METHOD_LARGE_TILES = cfg['SAM']['large_tile']['method']
    THD_SIZE = cfg['SAM']['large_tile']['thd_size']
    TILE_SIZE = cfg['SAM']['large_tile']['tile_size']
    RESAMPLE = cfg['SAM']['large_tile']['resample']

    FOREGROUND = cfg['SAM']['foreground']
    UNIQUE = cfg['SAM']['unique']
    MASK_MULTI = cfg['SAM']['mask_multiplier']
    CUSTOM_SAM = cfg['SAM']['custom_SAM']
    VISU = cfg['SAM']['visualisation_masks']

    N_TRIALS = cfg['optimization']['n_trials']
    SAMPLER = cfg['optimization']['sampler']
    PPS = cfg['optimization']['param_grid']['points_per_side']
    PPB = cfg['optimization']['param_grid']['points_per_batch']
    IOU_THD = cfg['optimization']['param_grid']['pred_iou_thresh']
    SST = cfg['optimization']['param_grid']['stability_score_thresh']
    SSO = cfg['optimization']['param_grid']['stability_score_offset']
    BOX_MNS_THD = cfg['optimization']['param_grid']['box_nms_thresh']
    CROP_N_LAYERS = cfg['optimization']['param_grid']['crop_n_layers']
    CROP_MNS_THD = cfg['optimization']['param_grid']['crop_nms_thresh']
    CROP_OVERLAP_RATIO = cfg['optimization']['param_grid']['crop_overlap_ratio']
    CROP_N_POINTS_DS_FACTOR = cfg['optimization']['param_grid']['crop_n_points_downscale_factor']
    MIN_MASK_REGION_AREA = cfg['optimization']['param_grid']['min_mask_region_area']

    os.chdir(WORKING_DIR)

    # Create an output directory in case it doesn't exist
    misc.ensure_dir_exists(OUTPUT_DIR)
    output_plots = misc.ensure_dir_exists(os.path.join(OUTPUT_DIR, 'plots'))

    written_files = []
    study_path = os.path.join(OUTPUT_DIR, 'study.pkl')

    # Set the parameter grid of hyperparameters to test
    # Define optuna study for hyperparameter optimization
    if SAMPLER == 'GridSampler':
        logger.info(f"Hyperparameter optimization by grid search")
        # The values provided in config file will be used for parameter optimization
        search_space = {"points_per_side": PPS,
                "points_per_batch": PPB,
                "pred_iou_thresh": IOU_THD,
                "stability_score_thresh": SST,
                "stability_score_offset": SSO,
                "box_nms_thresh": BOX_MNS_THD,
                "crop_n_layers": CROP_N_LAYERS,
                "crop_nms_thresh": CROP_MNS_THD,
                "crop_overlap_ratio": CROP_OVERLAP_RATIO,
                "crop_n_points_downscale_factor": CROP_N_POINTS_DS_FACTOR,
                "min_mask_region_area": MIN_MASK_REGION_AREA
                }
        study = optuna.create_study(directions=['maximize', 'maximize'], sampler=optuna.samplers.GridSampler(search_space), study_name='SAM hyperparameters optimization')   
    elif SAMPLER == 'TPESampler':
        study = optuna.create_study(directions=['maximize', 'maximize'], sampler=optuna.samplers.TPESampler(), study_name='SAM hyperparameters optimization') 
    study.optimize(objective, n_trials=N_TRIALS, callbacks=[callback])

    joblib.dump(study, study_path)
    written_files.append(study_path)

<<<<<<< HEAD
=======
    # Parameters to be optimized 
>>>>>>> 958a1504
    targets = {0: 'f1 score', 1: 'median IoU'}

    logger.info('Save the best hyperparameters')
    written_files.append(optimization.save_best_hyperparameters(study, targets, output_plots))

    logger.info('Plot results')
    written_files.extend(optimization.plot_optimization_results(study, targets, output_plots))

    print()
    logger.info("The following files were written. Let's check them out!")
    for written_file in written_files:
        logger.info(written_file)

    # Stop chronometer  
    toc = time.time()
    logger.info(f"Nothing left to be done: exiting. Elapsed time: {(toc-tic):.2f} seconds")

    sys.stderr.flush()<|MERGE_RESOLUTION|>--- conflicted
+++ resolved
@@ -77,16 +77,11 @@
                                              object_parameters=OBJECT_PARAMETERS, ranges=RANGES, buffer=BUFFER,
                                              additional_metrics=ADDITIONAL_METRICS, visualisation=VISU)
 
-<<<<<<< HEAD
-    print('')
-
-=======
     print()
 
     # Values of parameters to be optimized
->>>>>>> 958a1504
-    f1 = metrics_df['f1'].loc[(metrics_df['attribute']=='EGID') & (metrics_df['value']=='ALL')].values[0]   
-    iou = metrics_df['IoU_median'].loc[(metrics_df['attribute']=='EGID') & (metrics_df['value']=='ALL')].values[0] 
+    f1 = metrics_df['f1'].loc[(metrics_df['attribute'] == 'EGID') & (metrics_df['value'] == 'ALL')].values[0]   
+    iou = metrics_df['IoU_median'].loc[(metrics_df['attribute'] == 'EGID') & (metrics_df['value'] == 'ALL')].values[0] 
 
     return f1, iou
 
@@ -206,10 +201,7 @@
     joblib.dump(study, study_path)
     written_files.append(study_path)
 
-<<<<<<< HEAD
-=======
     # Parameters to be optimized 
->>>>>>> 958a1504
     targets = {0: 'f1 score', 1: 'median IoU'}
 
     logger.info('Save the best hyperparameters')
