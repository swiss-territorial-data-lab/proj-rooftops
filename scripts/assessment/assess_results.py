--- conflicted
+++ resolved
@@ -57,83 +57,7 @@
 
     logger.info("Get input data")
 
-<<<<<<< HEAD
     egids, roofs_gdf, labels_gdf, detections_gdf = misc.get_inputs_for_assessment(EGIDS, ROOFS, OUTPUT_DIR, LABELS, DETECTIONS)
-=======
-    # Get the EGIDS of interest
-    egids = pd.read_csv(EGIDS)
-    array_egids = egids.EGID.to_numpy()
-    logger.info(f"- {egids.shape[0]} selected EGIDs")
-
-    if ('EGID' in roofs) | ('egid' in roofs):
-        roofs = gpd.read_file(roofs)
-    else:  
-        # Get the rooftops shapes
-        logger.info("- Roof shapes")
-        ROOFS_DIR, ROOFS_NAME = os.path.split(roofs)
-        desired_file_path = roofs[:-4]  + "_EGID.shp"
-        roofs = misc.dissolve_by_attribute(desired_file_path, roofs, name=ROOFS_NAME[:-4], attribute='EGID')
-
-    roofs['EGID'] = roofs['EGID'].astype(int)
-    roofs_gdf = roofs[roofs.EGID.isin(array_egids)].copy()
-    logger.info(f"Read the file for roofs: {len(roofs_gdf)} shapes")
-
-    # Open shapefiles
-    labels_gdf = gpd.read_file(LABELS)
-
-    if labels_gdf.EGID.dtype != 'int64':
-        labels_gdf['EGID'] = [round(float(egid)) for egid in labels_gdf.EGID.to_numpy()]
-    if 'occupation' in labels_gdf.columns:
-        labels_gdf = labels_gdf[(labels_gdf.occupation.astype(int) == 1) & (labels_gdf.EGID.isin(array_egids))].copy()
-    if 'type' in labels_gdf.columns:
-        labels_gdf['type'] = labels_gdf['type'].astype(int)
-        labels_gdf = labels_gdf.rename(columns={'type':'obj_class'})
-        # Type 12 corresponds to free surfaces, other classes are objects
-        labels_gdf.loc[labels_gdf['obj_class'] == 4, 'descr'] = 'Aero'
-        logger.info("- Filter objects and EGID")
-        labels_gdf = labels_gdf[(labels_gdf['obj_class'] != 12) & (labels_gdf.EGID.isin(array_egids))].copy()
-    else:
-        labels_gdf = labels_gdf[labels_gdf.EGID.isin(array_egids)].copy()
-
-    # Clip labels to the corresponding roof
-    for egid in array_egids:
-        labels_egid_gdf = labels_gdf[labels_gdf.EGID == egid].copy()
-        # labels_egid_gdf = labels_egid_gdf.clip(roofs_gdf.loc[roofs_gdf.EGID == egid, 'geometry'].buffer(-0.10, join_style='mitre'), keep_geom_type=True)
-
-        tmp_gdf = labels_gdf[labels_gdf.EGID != egid].copy()
-        labels_gdf = pd.concat([tmp_gdf, labels_egid_gdf], ignore_index=True)
-
-    labels_gdf['label_id'] = labels_gdf.id
-    labels_gdf['area'] = round(labels_gdf.area, 4)
-
-    labels_gdf.drop(columns=['fid', 'layer', 'path'], inplace=True, errors='ignore')
-    labels_gdf = labels_gdf.explode(ignore_index=True)
-    
-    nbr_labels = labels_gdf.shape[0]
-    logger.info(f"- {nbr_labels} label's shapes")
-
-    # Read detections shapefile 
-    DETECTIONS = os.path.join(OUTPUT_DIR, DETECTIONS)
-    _ = misc.ensure_file_exists(DETECTIONS)
-    if isinstance(DETECTIONS, str):
-        detections_gdf = gpd.read_file(DETECTIONS)
-    elif isinstance(DETECTIONS, gpd.GeoDataFrame):
-        detections_gdf = DETECTIONS.copy()
-    else:
-        logger.critical(f'Unrecognized variable type for the detections: {type(DETECTIONS)}.')
-        sys.exit(1)
-
-    if 'occupation' in detections_gdf.columns:
-        detections_gdf = detections_gdf[detections_gdf['occupation'].astype(int) == 1].copy()
-    detections_gdf['EGID'] = detections_gdf.EGID.astype(int)
-    if 'det_id' in detections_gdf.columns:
-        detections_gdf['detection_id'] = detections_gdf.det_id.astype(int)
-    else:
-        detections_gdf['detection_id'] = detections_gdf.index
-
-    detections_gdf = detections_gdf.explode(ignore_index=True)
-    logger.info(f"- {len(detections_gdf)} detection's shapes")
->>>>>>> 873827fa
 
     if (len(object_parameters) > 0) and additional_metrics:
   
@@ -141,14 +65,9 @@
 
         ## Get nearest distance between polygons
         labels_gdf = misc.nearest_distance(labels_gdf, roofs_gdf, join_key='EGID', parameter='nearest_distance_centroid', lsuffix='_label', rsuffix='_roof')
-<<<<<<< HEAD
         labels_gdf = misc.nearest_distance(labels_gdf, roofs_gdf, join_key='EGID', parameter='nearest_distance_border', lsuffix='_label', rsuffix='_roof')
-=======
-        labels_gdf = misc.nearest_distance(labels_gdf, roofs_gdf, join_key='EGID', parameter='nearest_distance_border', lsuffix='_label', rsuffix='_roof')      
->>>>>>> 873827fa
         detections_gdf = misc.nearest_distance(detections_gdf, roofs_gdf, join_key='EGID', parameter='nearest_distance_centroid', lsuffix='_detection', rsuffix='_roof')
         detections_gdf = misc.nearest_distance(detections_gdf, roofs_gdf, join_key='EGID', parameter='nearest_distance_border', lsuffix='_detection', rsuffix='_roof')
-        detections_gdf = misc.nearest_distance(detections_gdf, roofs_gdf, join_key='EGID', parameter='nearest_distance_centroid', lsuffix='_detection', rsuffix='_roof')
 
         ## Get roundness of polygons
         labels_gdf = misc.roundness(labels_gdf)   
@@ -165,18 +84,10 @@
     metrics_egid_df = pd.DataFrame()
     metrics_objects_df = pd.DataFrame()
 
-<<<<<<< HEAD
     if detections_gdf.shape[0] == 0:
         logger.error('No detection is available, returning 0 as f1 score and IoU average.')
         return 0, 0, []
     elif method == 'charges' or method == 'fusion':
-=======
-    if detections_gdf.shape[0]==0:
-        logger.error('No detection is available, returning 0 as f1 score and IoU average.')
-        return 0, 0, []
-
-    if method == 'charges' or method == 'fusion':
->>>>>>> 873827fa
 
         logger.info("Geohash the labels and detections to use them in graphs...")
         GT_PREFIX= 'gt_'
@@ -264,18 +175,9 @@
                         TP = float(filter_gt_gdf['TP_charge'].sum())
                         FP = float(filter_dets_gdf['FP_charge'].sum()) 
                         FN = float(filter_gt_gdf['FN_charge'].sum())
-<<<<<<< HEAD
-
-                        # metrics_results = metrics.get_metrics(TP, FP, FN)
-                        # rem_list = ['FP', 'precision', 'f1']
-                        # [metrics_results.pop(key) for key in rem_list]
-                        # tmp_df = pd.DataFrame.from_records([{'attribute': parameter, 'value': str(val).replace(",", " -"), **metrics_results}])
-                        # metrics_objects_df = pd.concat([metrics_objects_df, tmp_df])
-
-=======
->>>>>>> 873827fa
 
                         metrics_results = metrics.get_metrics(TP, FP, FN)
+                        tmp_df = pd.DataFrame.from_records([{'attribute': parameter, 'value': f"{lim_inf}-{lim_sup}", **metrics_results}])
                         tmp_df = pd.DataFrame.from_records([{'attribute': parameter, 'value': f"{lim_inf}-{lim_sup}", **metrics_results}])
                         metrics_objects_df = pd.concat([metrics_objects_df, tmp_df])
 
@@ -341,6 +243,7 @@
                 TP = len(filter_gt_gdf[filter_gt_gdf['tag'] == 'TP'])
                 FN = len(filter_gt_gdf[filter_gt_gdf['tag'] == 'FN'])
                 FP = len(filter_gt_gdf[filter_gt_gdf['tag'] == 'FP'])
+                FP = len(filter_gt_gdf[filter_gt_gdf['tag'] == 'FP'])
 
                 metrics_results = metrics.get_metrics(TP, FP, FN)
                 [metrics_results.pop(key) for key in rem_list]
@@ -382,15 +285,9 @@
     metrics_egid_df.round(3).to_csv(feature_path, index=False)
     written_files[feature_path] = ''
 
-<<<<<<< HEAD
     # Compute Jaccard index for all buildings 
     metrics_df['IoU_mean'] = round(metrics_egid_df['IoU_EGID'].mean(), 3)
     metrics_df['IoU_median'] = round(metrics_egid_df['IoU_EGID'].median(), 3)
-=======
-    # Compute Jaccard index and free surface for all buildings 
-    metrics_df['IoU_mean'] = round(metrics_egid_df['IoU_EGID'].mean(), 3)
-    metrics_df['IoU_median']= round(metrics_egid_df['IoU_EGID'].median(), 3)
->>>>>>> 873827fa
 
     feature_path = os.path.join(output_dir, 'metrics.csv')
     metrics_df.to_csv(feature_path, index=False)
@@ -456,31 +353,31 @@
     if os.path.exists(filename):
         os.remove(filename)
     if (labels_diff != 0) and (method != 'fusion'):
-<<<<<<< HEAD
         logger.warning(f'There are {int(nbr_labels)} labels in input and {int(nbr_tagged_labels)} labels in output.')
         
-=======
-        logger.error(f'There are {nbr_labels} labels in input and {nbr_tagged_labels} labels in output.')
->>>>>>> 873827fa
         logger.info(f'The list of the problematic labels is exported to {filename}.')
 
         if labels_diff > 0:
             tagged_labels = tp_gdf['label_id'].unique().tolist() + fn_gdf['label_id'].unique().tolist()
+        if labels_diff > 0:
+            tagged_labels = tp_gdf['label_id'].unique().tolist() + fn_gdf['label_id'].unique().tolist()
 
             untagged_labels_gdf = labels_gdf[~labels_gdf['label_id'].isin(tagged_labels)]
             untagged_labels_gdf.drop(columns=['label_geometry'], inplace=True)
+            untagged_labels_gdf = labels_gdf[~labels_gdf['label_id'].isin(tagged_labels)]
+            untagged_labels_gdf.drop(columns=['label_geometry'], inplace=True)
 
             layer_name = 'missing_label_tags'
             untagged_labels_gdf.to_file(filename, layer=layer_name, index=False)
-
-<<<<<<< HEAD
+            layer_name = 'missing_label_tags'
+            untagged_labels_gdf.to_file(filename, layer=layer_name, index=False)
+
         elif labels_diff < 0 :
             all_tagged_labels_gdf = pd.concat([tp_gdf, fn_gdf])
-=======
-        elif labels_diff < 0:
-            all_tagged_labels_gdf=pd.concat([tp_gdf, fn_gdf])
->>>>>>> 873827fa
-
+
+            duplicated_label_id = all_tagged_labels_gdf.loc[all_tagged_labels_gdf.duplicated(subset=['label_id']), 'label_id'].unique().tolist()
+            duplicated_labels = all_tagged_labels_gdf[all_tagged_labels_gdf['label_id'].isin(duplicated_label_id)]
+            duplicated_labels.drop(columns=['label_geometry', 'detection_geometry', 'index_right', 'EGID', 'occupation_left', 'occupation_right'], inplace=True)
             duplicated_label_id = all_tagged_labels_gdf.loc[all_tagged_labels_gdf.duplicated(subset=['label_id']), 'label_id'].unique().tolist()
             duplicated_labels = all_tagged_labels_gdf[all_tagged_labels_gdf['label_id'].isin(duplicated_label_id)]
             duplicated_labels.drop(columns=['label_geometry', 'detection_geometry', 'index_right', 'EGID', 'occupation_left', 'occupation_right'], inplace=True)
@@ -490,28 +387,16 @@
             
         written_files[filename] = layer_name
 
-    
 
     if visualisation and additional_metrics:
-<<<<<<< HEAD
         logger.info('Save some figures...')
 
-=======
-        # Plots
->>>>>>> 873827fa
         xlabel_dict = {'EGID': '', 'roof_type': '', 'roof_inclination': '',
                     'object_class':'', 'area': r'Object area ($m^2$)', 
                     'nearest_distance_border': r'Object distance (m)', 'roundness': r'Roundness'} 
 
 
-        _ = figures.plot_histo(output_dir, labels_gdf, detections_gdf, attribute=object_parameters, xlabel=xlabel_dict)
-        _ = figures.plot_stacked_grouped_object(output_dir, labels_gdf, param_ranges=ranges_dict['roundness'], attribute='object_class')
-        _ = figures.plot_histo_object(output_dir, labels_gdf, attribute='object_class')
-
-<<<<<<< HEAD
         # _ = figures.plot_histo(output_dir, labels_gdf, detections_gdf, attribute=OBJECT_PARAMETERS, xlabel=xlabel_dict)
-=======
->>>>>>> 873827fa
         for attr in metrics_df.attribute.unique():
             if attr in xlabel_dict.keys():
                 _ = figures.plot_groups(output_dir, metrics_df, attribute=attr, xlabel=xlabel_dict[attr])
