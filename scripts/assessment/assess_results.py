import argparse
import os
import sys
import time
from loguru import logger
from tqdm import tqdm
from yaml import load, FullLoader

import geopandas as gpd
import numpy as np
import pandas as pd

sys.path.insert(1, 'scripts')
import functions.fct_figures as figures
import functions.fct_misc as misc
import functions.fct_metrics as metrics

logger = misc.format_logger(logger)

# Functions --------------------------

def main(WORKING_DIR, OUTPUT_DIR, LABELS, DETECTIONS, EGIDS, ROOFS, method='one-to-one', threshold=0.1, object_parameters=[], ranges=[], buffer=0.1,
         additional_metrics=False, visualisation=False):
    """Assess the results by calculating the precision, recall and f1-score.

    Args:
        WORKING_DIR (path): working directory
        OUTPUT_DIR (path): output directory
        LABELS (path): file of the ground truth
        DETECTIONS (path): file of the detections
        EGIDS (list): EGIDs of interest
        ROOFS (string): file of the roofs. Defaults to None.
        method (string): method to use for the assessment of the results, either one-to-one, one-to-many or many-to-many. Defaults ot one-to-one.
        threshold (float): surface intersection threshold between label shape and detection shape to be considered as the same group. Defaults to 0.1.
        object_parameters (list): list of object parameter to be processed ('area', 'nearest_distance_border', 'nearest_distance_centroid')
        ranges (list): list of list of the bins to process by object_parameters.
        buffer (float): buffer to avoid the intersection of touching shapes.
        additional_metrics (bool): wheter or not to do the by-EGID, by-object, by-class metrics. Defaults to False.
        visualisation (bool): wheter or not to do and save the plots. Defaults to False.
    
    Returns:
        tuple:
            - float: f1 score of the labels and predictions
            - float: average of the intersections over unions over each building
            - dict: written files and layers
    """

    os.chdir(WORKING_DIR)

    # Create an output directory in case it doesn't exist
    output_dir = misc.ensure_dir_exists(os.path.join(OUTPUT_DIR, method))
    threshold_str = str(threshold).replace('.', 'dot')

    written_files = {}

    logger.info("Get input data")

    egids, roofs_gdf, labels_gdf, detections_gdf = misc.get_inputs_for_assessment(EGIDS, ROOFS, OUTPUT_DIR, LABELS, DETECTIONS)

    if (len(object_parameters) > 0) and additional_metrics:
  
        ranges_dict = {object_parameters[i]: ranges[i] for i in range(len(object_parameters))}

        ## Get nearest distance between polygons
        labels_gdf = misc.nearest_distance(labels_gdf, roofs_gdf, join_key='EGID', parameter='nearest_distance_centroid', lsuffix='_label', rsuffix='_roof')
        labels_gdf = misc.nearest_distance(labels_gdf, roofs_gdf, join_key='EGID', parameter='nearest_distance_border', lsuffix='_label', rsuffix='_roof')
        
        detections_gdf = misc.nearest_distance(detections_gdf, roofs_gdf, join_key='EGID', parameter='nearest_distance_centroid', lsuffix='_detection', rsuffix='_roof')
        detections_gdf = misc.nearest_distance(detections_gdf, roofs_gdf, join_key='EGID', parameter='nearest_distance_border', lsuffix='_detection', rsuffix='_roof')

        ## Get roundness of polygons
        labels_gdf = misc.roundness(labels_gdf)   
        detections_gdf = misc.roundness(detections_gdf)

    # Detections count
    logger.info(f"Method used for detections counting:")
    methods_list =  ['one-to-one', 'one-to-many', 'charges', 'fusion']
    if method in methods_list:
        logger.info(f'    {method} method')
    else:
        logger.warning('    Unknown method, default method = one-to-one.')

    metrics_egid_df = pd.DataFrame()
    metrics_objects_df = pd.DataFrame()

    logger.info("Geohash the labels and detections...")
    GT_PREFIX= 'gt_'
    labels_gdf = misc.add_geohash(labels_gdf, prefix=GT_PREFIX)
    labels_gdf = misc.drop_duplicates(labels_gdf, subset='geohash')
    nbr_labels = labels_gdf.shape[0]
    
    DETS_PREFIX = "dt_"
    detections_gdf = misc.add_geohash(detections_gdf, prefix=DETS_PREFIX)
    detections_gdf = misc.drop_duplicates(detections_gdf, subset='geohash')

    if detections_gdf.shape[0] == 0:
        logger.error('No detection is available, returning 0 as f1 score and IoU average.')
        return 0, 0, []

    elif method == 'charges' or method == 'fusion':

        logger.info(f"Metrics computation:")
        logger.info(f"     - Compute TP, FP and FN")

        tagged_gt_gdf, tagged_dets_gdf = metrics.tag(gt=labels_gdf, dets=detections_gdf,
                                                    threshold=threshold, method=method, buffer=buffer, 
                                                    gt_prefix=GT_PREFIX, dets_prefix=DETS_PREFIX, group_attribute='EGID')
        feature_path = os.path.join(output_dir, 'tags.gpkg')
        
        if method == 'fusion':
            tagged_final_gdf = pd.concat([tagged_dets_gdf, 
                                        tagged_gt_gdf[tagged_gt_gdf.FN_charge == 1]
                                        ]).reset_index(drop=True)

            tagged_final_gdf['tag'] = None
            tagged_final_gdf.loc[tagged_final_gdf['TP_charge'] >= 1, 'tag'] = 'TP' 
            tagged_final_gdf.loc[(tagged_final_gdf['FP_charge'] >= 1) & (tagged_final_gdf['TP_charge'] == 0), 'tag'] = 'FP' 
            tagged_final_gdf.loc[(tagged_final_gdf['FN_charge'] >= 1) & (tagged_final_gdf['TP_charge'] == 0), 'tag'] = 'FN' 

            tagged_final_gdf = tagged_final_gdf.reindex(columns=['id', 'EGID', 'geohash', 'label_id', 'detection_id', 'obj_class', 
                                                        'descr', 'area', 'nearest_distance_centroid', 'nearest_distance_border', 
                                                        'group_id', 'TP_charge', 'FN_charge', 'FP_charge', 'tag', 'geometry'])

            layer_name = 'tagged_final_' + method + '_thd_' + threshold_str
            tagged_final_gdf.astype({'TP_charge': 'str', 'FP_charge': 'str', 'FN_charge': 'str'}).to_file(feature_path, layer=layer_name, driver='GPKG')
            written_files[feature_path] = layer_name
            
        # Get output files 
        layer_name = 'tagged_labels_' + method + '_thd_' + threshold_str
        tagged_gt_gdf.astype({'TP_charge': 'str', 'FN_charge': 'str'}).to_file(feature_path, layer=layer_name, driver='GPKG')
        written_files[feature_path] = layer_name
        layer_name = 'tagged_detections_' + method + '_thd_' + threshold_str
        tagged_dets_gdf.astype({'TP_charge': 'str', 'FP_charge': 'str'}).to_file(feature_path, layer=layer_name, driver='GPKG')
        written_files[feature_path] = layer_name

        logger.info("    - Global metrics")
        TP, FP, FN = metrics.get_count(tagged_gt_gdf, tagged_dets_gdf)
        metrics_results = metrics.get_metrics(TP, FP, FN)
        metrics_df = pd.DataFrame.from_records([{'attribute': 'EGID', 'value': 'ALL', **metrics_results}])

        if additional_metrics:
            logger.info("    - Metrics per egid")
            for egid in tqdm(sorted(labels_gdf.EGID.unique()), desc='Per-EGID metrics'):
                TP, FP, FN = metrics.get_count(
                    tagged_gt = tagged_gt_gdf[tagged_gt_gdf.EGID == egid],
                    tagged_dets = tagged_dets_gdf[tagged_dets_gdf.EGID == egid],
                )
                
                metrics_results = metrics.get_metrics(TP, FP, FN)
                tmp_df = pd.DataFrame.from_records([{'EGID': egid, **metrics_results}])
                metrics_egid_df = pd.concat([metrics_egid_df, tmp_df])

            logger.info("    - Metrics per object class")
            for object_class in sorted(labels_gdf.descr.unique()):
                filter_gt_gdf = tagged_gt_gdf[tagged_gt_gdf['descr'] == object_class].copy()
                    
                TP = float(filter_gt_gdf['TP_charge'].sum())
                FN = float(filter_gt_gdf['FN_charge'].sum())
                FP = 0

                metrics_results = metrics.get_metrics(TP, FP, FN)
                tmp_df = pd.DataFrame.from_records([{'attribute': 'object_class', 'value': object_class, **metrics_results}])
                metrics_objects_df = pd.concat([metrics_objects_df, tmp_df])

            if (len(object_class) > 0) and isinstance(roofs_gdf, gpd.GeoDataFrame):
                logger.info("    - Metrics per object attributes")
                for parameter in object_parameters:
                    param_ranges = ranges_dict[parameter] 
                    for lim_inf, lim_sup in param_ranges:
                        filter_gt_gdf = tagged_gt_gdf[(tagged_gt_gdf[parameter] >= lim_inf) & (tagged_gt_gdf[parameter] <= lim_sup)]
                        filter_dets_gdf = tagged_dets_gdf[(tagged_dets_gdf[parameter] >= lim_inf) & (tagged_dets_gdf[parameter] <= lim_sup)]
                        
                        TP = float(filter_gt_gdf['TP_charge'].sum())
                        FP = float(filter_dets_gdf['FP_charge'].sum()) 
                        FN = float(filter_gt_gdf['FN_charge'].sum())

                        metrics_results = metrics.get_metrics(TP, FP, FN)
                        tmp_df = pd.DataFrame.from_records([{'attribute': parameter, 'value': f"{lim_inf}-{lim_sup}", **metrics_results}])
                        metrics_objects_df = pd.concat([metrics_objects_df, tmp_df])

    else:

        logger.info(f"Metrics computation:")
        logger.info(f"   - Compute TP, FP and FN")

        tp_gdf, fp_gdf, fn_gdf = metrics.get_fractional_sets(detections_gdf[['detection_id', 'geometry']], labels_gdf, method=method, iou_threshold=threshold)
        TP = len(tp_gdf)
        FP = len(fp_gdf)
        FN = len(fn_gdf)

        # Compute metrics
        logger.info("    - Global metrics")
        metrics_results = metrics.get_metrics(TP, FP, FN)
        metrics_df = pd.DataFrame.from_records([{'attribute': 'EGID', 'value': 'ALL', **metrics_results}])

        if method == 'one-to-many':
            tp_with_duplicates = tp_gdf.copy()
            dissolved_tp_gdf = tp_with_duplicates.dissolve(by=['detection_id'], as_index=False)

            geom1 = dissolved_tp_gdf.geometry.values.tolist()
            geom2 = dissolved_tp_gdf['label_geometry'].values.tolist()
            iou = []
            for (i, ii) in zip(geom1, geom2):
                iou.append(metrics.intersection_over_union(i, ii))
            dissolved_tp_gdf['IoU'] = iou

            tp_gdf = dissolved_tp_gdf.copy()

            logger.info(f'{tp_with_duplicates.shape[0] - tp_gdf.shape[0]} labels are under a shared detections with at least one other label.')

        # Set the final dataframe with tagged detections
        tagged_dets_gdf = pd.concat([tp_gdf, fp_gdf, fn_gdf])

        tagged_dets_gdf.drop(['index_right', 'occupation_left', 'occupation_right', 'label_geometry', 'detection_geometry', 'ID_DET', 'area_DET', 'EGID_GT'], 
                             axis=1, inplace=True, errors='ignore')
        tagged_dets_gdf = tagged_dets_gdf.round({'IoU': 2, 'detection_area': 4})
        tagged_dets_gdf.reset_index(drop=True, inplace=True)
        
        layer_name = 'tagged_detections_' + method + '_thd_' + threshold_str
        feature_path = os.path.join(output_dir, 'tagged_detections.gpkg')
        tagged_dets_gdf.to_file(feature_path, layer=layer_name, index=False)
        written_files[feature_path] = layer_name

        if additional_metrics:
            logger.info("    - Metrics per egid")
            for egid in tqdm(sorted(labels_gdf.EGID.unique()), desc='Per-EGID metrics'):
                tp_gdf, fp_gdf, fn_gdf = metrics.get_fractional_sets(detections_gdf[detections_gdf.EGID == egid], labels_gdf[labels_gdf.EGID == egid], method=method)
                TP = len(tp_gdf)
                FP = len(fp_gdf)
                FN = len(fn_gdf)
                metrics_results = metrics.get_metrics(TP, FP, FN)
                tmp_df = pd.DataFrame.from_records([{'EGID': egid, **metrics_results}])
                metrics_egid_df = pd.concat([metrics_egid_df, tmp_df])

            logger.info("    - Metrics per object class")
            for object_class in sorted(labels_gdf.descr.unique()):
                
                filter_gt_gdf = tagged_dets_gdf[tagged_dets_gdf['descr'] == object_class].copy()
                
                TP = len(filter_gt_gdf[filter_gt_gdf['tag'] == 'TP'])
                FN = len(filter_gt_gdf[filter_gt_gdf['tag'] == 'FN'])
                FP = len(filter_gt_gdf[filter_gt_gdf['tag'] == 'FP'])

                metrics_results = metrics.get_metrics(TP, FP, FN)
                tmp_df = pd.DataFrame.from_records([{'attribute': 'object_class', 'value': object_class, **metrics_results}])
                metrics_objects_df = pd.concat([metrics_objects_df, tmp_df])

            if (len(object_class) > 0) and isinstance(roofs_gdf, gpd.GeoDataFrame):
                logger.info("    - Metrics per object attributes")
                for parameter in object_parameters:
                    param_ranges = ranges_dict[parameter] 
                    for val in param_ranges:
                        filter_dets_gdf = tagged_dets_gdf[(tagged_dets_gdf[parameter] >= val[0]) & (tagged_dets_gdf[parameter] <= val[1])].copy()
                            
                        TP = float(filter_dets_gdf.loc[filter_dets_gdf.tag == 'TP'].shape[0])
                        FN = float(filter_dets_gdf.loc[filter_dets_gdf.tag == 'FN'].shape[0])
                        FP = 0

                        metrics_results = metrics.get_metrics(TP, FP, FN)
                        tmp_df = pd.DataFrame.from_records([{'attribute': parameter, 'value': str(val).replace(",", " -"), **metrics_results}])
                        metrics_objects_df = pd.concat([metrics_objects_df, tmp_df])

    # Compute Jaccard index by EGID
    logger.info(f"    - Compute mean Jaccard index")

    labels_by_attr_gdf = metrics.get_jaccard_index(labels_gdf, detections_gdf)

    if 'EGID' not in metrics_egid_df.columns:
        metrics_egid_df['EGID'] = labels_by_attr_gdf.EGID

    metrics_egid_df['IoU_EGID'] = [
        labels_by_attr_gdf.loc[labels_by_attr_gdf.EGID == egid, 'IoU_EGID'].iloc[0]
        if egid in labels_by_attr_gdf.EGID.unique() else 0
        for egid in metrics_egid_df.EGID 
    ]
<<<<<<< HEAD

    feature_path = os.path.join(output_dir, 'metrics_by_EGID.csv')
=======
    feature_path = os.path.join(output_dir, 'metrics_per_EGID.csv')
>>>>>>> 958a1504
    metrics_egid_df.round(3).to_csv(feature_path, index=False)
    written_files[feature_path] = ''
        
    # Compute Jaccard index for all buildings
    metrics_df['IoU_mean'] = round(metrics_egid_df['IoU_EGID'].mean(), 3)
    metrics_df['IoU_median'] = round(metrics_egid_df['IoU_EGID'].median(), 3)

    feature_path = os.path.join(output_dir, 'metrics.csv')
    metrics_df.to_csv(feature_path, index=False)
    written_files[feature_path] = ''

    # Concatenate roof attributes by EGID and get attributes keys
    metrics_egid_df = pd.merge(metrics_egid_df, egids, on='EGID')
    roof_attributes = egids.keys().tolist()
    roof_attributes.remove('EGID')
    
    if 'nbr_elem' in roof_attributes:
        roof_attributes.remove('nbr_elem')

    # Compute metrics by roof attributes 
    if additional_metrics:
        logger.info("    - Metrics per roof attributes")
        for attribute in roof_attributes:

            metrics_count_df = metrics_egid_df[[attribute, 'TP', 'FP', 'FN']].groupby([attribute], as_index=False).sum()
            metrics_iou_mean_df = metrics_egid_df[[attribute, 'IoU_EGID']].groupby([attribute], as_index=False).mean()
            metrics_iou_median_df = metrics_egid_df[[attribute, 'IoU_EGID']].groupby([attribute], as_index=False).median()

            for val in metrics_egid_df[attribute].unique():
                TP = metrics_count_df.loc[metrics_count_df[attribute] == val, 'TP'].iloc[0]  
                FP = metrics_count_df.loc[metrics_count_df[attribute] == val, 'FP'].iloc[0]
                FN = metrics_count_df.loc[metrics_count_df[attribute] == val, 'FN'].iloc[0]
                iou_mean = metrics_iou_mean_df.loc[metrics_iou_mean_df[attribute] == val, 'IoU_EGID'].iloc[0]
                iou_median = metrics_iou_median_df.loc[metrics_iou_median_df[attribute] == val, 'IoU_EGID'].iloc[0]    

                metrics_results = metrics.get_metrics(TP, FP, FN)
                tmp_df = pd.DataFrame.from_records([{'attribute': attribute, 'value': val, 
                                                    **metrics_results, 'IoU_mean': iou_mean, 'IoU_median': iou_median}])
                metrics_df = pd.concat([metrics_df, tmp_df])

        metrics_df = pd.concat([metrics_df, metrics_objects_df]).reset_index(drop=True)

    # Sump-up results and save files
    TP = metrics_df.loc[0, 'TP']
    FP = metrics_df.loc[0, 'FP'] 
    FN = metrics_df.loc[0, 'FN']
    precision = metrics_df.loc[0, 'precision']
    recall = metrics_df.loc[0, 'recall']
    f1 = metrics_df.loc[0, 'f1']
    iou_mean = metrics_df.loc[0, 'IoU_mean']
    iou_median = metrics_df.loc[0, 'IoU_median']

    written_files[feature_path] = ''
    feature_path = os.path.join(output_dir, 'metrics.csv')
    metrics_df.to_csv(feature_path, sep=',', index=False, float_format='%.4f')

    print()
    logger.info(f"TP = {TP}, FP = {FP}, FN = {FN}")
    logger.info(f"TP+FN = {TP+FN}, TP+FP = {TP+FP}")
    logger.info(f"precision = {precision:.2f}, recall = {recall:.2f}, f1 = {f1:.2f}")
    logger.info(f"Mean IoU for all EGIDs = {iou_mean:.2f}")
    logger.info(f"Median IoU for all EGIDs = {iou_median:.2f}")
    print()

    # Check if detection or labels have been lost in the process
    nbr_tagged_labels = TP + FN
    labels_diff = nbr_labels - nbr_tagged_labels
    filename = os.path.join(output_dir, 'problematic_objects.gpkg')
    if os.path.exists(filename):
        os.remove(filename)
    if (labels_diff != 0) and (method != 'fusion') and (method != 'charges'):
        logger.warning(f'There are {int(nbr_labels)} labels in input and {int(nbr_tagged_labels)} labels in output.')
        logger.info(f'The list of the problematic labels is exported to {filename}.')

        if labels_diff > 0:
            tagged_labels = tp_gdf['label_id'].unique().tolist() + fn_gdf['label_id'].unique().tolist()

            untagged_labels_gdf = labels_gdf[~labels_gdf['label_id'].isin(tagged_labels)]
            untagged_labels_gdf.drop(columns=['label_geometry'], inplace=True)

            layer_name = 'missing_label_tags'
            untagged_labels_gdf.to_file(filename, layer=layer_name, index=False)

        elif labels_diff < 0:
            all_tagged_labels_gdf = pd.concat([tp_gdf, fn_gdf])

            duplicated_label_id = all_tagged_labels_gdf.loc[all_tagged_labels_gdf.duplicated(subset=['label_id']), 'label_id'].unique().tolist()
            duplicated_labels = all_tagged_labels_gdf[all_tagged_labels_gdf['label_id'].isin(duplicated_label_id)]
            duplicated_labels.drop(columns=['label_geometry', 'detection_geometry', 'index_right', 'EGID', 'occupation_left', 'occupation_right'], inplace=True)

            layer_name = 'duplicated_label_tags'
            duplicated_labels.to_file(filename, layer=layer_name, index=False)
            
        written_files[filename] = layer_name


    if visualisation and additional_metrics:
        logger.info('Save some figures...')

        xlabel_dict = {'EGID': '', 'building_type': '', 'roof_inclination': '',
                    'object_class':'', 'area': r'Object area ($m^2$)', 
                    'nearest_distance_border': r'Object distance (m)', 'roundness': r'Roundness'} 

<<<<<<< HEAD

        _ = figures.plot_histo(output_dir, labels_gdf, detections_gdf, attribute=OBJECT_PARAMETERS, xlabel=xlabel_dict)
=======
        # _ = figures.plot_histo(output_dir, labels_gdf, detections_gdf, attribute=OBJECT_PARAMETERS, xlabel=xlabel_dict)
>>>>>>> 958a1504
        for attr in metrics_df.attribute.unique():
            if attr in xlabel_dict.keys():
                _ = figures.plot_groups(output_dir, metrics_df, attribute=attr, xlabel=xlabel_dict[attr])
                _ = figures.plot_stacked_grouped(output_dir, metrics_df, attribute=attr, xlabel=xlabel_dict[attr])
                _ = figures.plot_stacked_grouped_percent(output_dir, metrics_df, attribute=attr, xlabel=xlabel_dict[attr])
                _ = figures.plot_metrics(output_dir, metrics_df, attribute=attr, xlabel=xlabel_dict[attr])

    return metrics_df, written_files

# ------------------------------------------

if __name__ == "__main__":
    
    # Start chronometer
    tic = time.time()
    logger.info("Result assessment")
    logger.info('Starting...')

    # Argument and parameter specification
    parser = argparse.ArgumentParser(description="The script allows to evaluate the workflow results (STDL.proj-rooftops)")
    parser.add_argument('config_file', type=str, help='Framework configuration file')
    args = parser.parse_args()

    logger.info(f"Using {args.config_file} as config file.")

    with open(args.config_file) as fp:
        cfg = load(fp, Loader=FullLoader)[os.path.basename(__file__)]

    # Load input parameters
    WORKING_DIR = cfg['working_dir']
    OUTPUT_DIR = cfg['output_dir']

    DETECTIONS = cfg['detections']
    LABELS = cfg['ground_truth']
    EGIDS = cfg['egids']
    ROOFS = cfg['roofs']

    METHOD = cfg['method']
    THRESHOLD = cfg['threshold']
    BUFFER = cfg['buffer']  if 'buffer' in cfg.keys() else 0.01
    ADDITIONAL_METRICS = cfg['additional_metrics'] if 'additional_metrics' in cfg.keys() else False
    OBJECT_PARAMETERS = cfg['object_attributes']['parameters']
    AREA_RANGES = cfg['object_attributes']['area_ranges']
    DISTANCE_RANGES = cfg['object_attributes']['distance_ranges']
    ROUND_RANGES = cfg['object_attributes']['round_ranges']
    VISU = cfg['visualisation'] if 'visualisation' in cfg.keys() else False

    RANGES = [AREA_RANGES] + [DISTANCE_RANGES] + [ROUND_RANGES] 

    metrics_df, written_files = main(WORKING_DIR, OUTPUT_DIR, LABELS, DETECTIONS, EGIDS, ROOFS,
                                            method=METHOD, threshold=THRESHOLD, 
                                            object_parameters=OBJECT_PARAMETERS, ranges=RANGES, buffer=BUFFER,
                                            additional_metrics=ADDITIONAL_METRICS, visualisation=VISU)

    logger.success("The following files were written. Let's check them out!")
    for path in written_files.keys():
        logger.success(f'  file: {path}{"" if written_files[path] == "" else f", layer: {written_files[path]}"}')
    if VISU and ADDITIONAL_METRICS:
        logger.success('Some figures were also written.')

    # Stop chronometer  
    toc = time.time()
    logger.info(f"Nothing left to be done: exiting. Elapsed time: {(toc-tic):.2f} seconds")

    sys.stderr.flush()<|MERGE_RESOLUTION|>--- conflicted
+++ resolved
@@ -273,12 +273,7 @@
         if egid in labels_by_attr_gdf.EGID.unique() else 0
         for egid in metrics_egid_df.EGID 
     ]
-<<<<<<< HEAD
-
-    feature_path = os.path.join(output_dir, 'metrics_by_EGID.csv')
-=======
     feature_path = os.path.join(output_dir, 'metrics_per_EGID.csv')
->>>>>>> 958a1504
     metrics_egid_df.round(3).to_csv(feature_path, index=False)
     written_files[feature_path] = ''
         
@@ -382,12 +377,7 @@
                     'object_class':'', 'area': r'Object area ($m^2$)', 
                     'nearest_distance_border': r'Object distance (m)', 'roundness': r'Roundness'} 
 
-<<<<<<< HEAD
-
-        _ = figures.plot_histo(output_dir, labels_gdf, detections_gdf, attribute=OBJECT_PARAMETERS, xlabel=xlabel_dict)
-=======
         # _ = figures.plot_histo(output_dir, labels_gdf, detections_gdf, attribute=OBJECT_PARAMETERS, xlabel=xlabel_dict)
->>>>>>> 958a1504
         for attr in metrics_df.attribute.unique():
             if attr in xlabel_dict.keys():
                 _ = figures.plot_groups(output_dir, metrics_df, attribute=attr, xlabel=xlabel_dict[attr])
