--- conflicted
+++ resolved
@@ -5,11 +5,7 @@
 **Table of content**
 
 - [Requirements](#requirements)
-<<<<<<< HEAD
-    - [Hardware](#hardware)
-=======
 	- [Hardware](#hardware)
->>>>>>> 1a428e4c
     - [Installation](#installation)
 - [Classification of occupancy](#classification-of-the-roof-plane-occupation)
 - [LiDAR segmentation](#lidar-segmentation)
@@ -24,23 +20,14 @@
 
 ### Installation
 
-<<<<<<< HEAD
-The scripts have been developed with Python 3.8 using PyTorch version 1.10 and CUDA version 11.3.
-=======
 The scripts have been developed with Python 3.8<!-- 3.10 actually for the pcdseg -->. For the image processing, PyTorch version 1.10 and CUDA version 11.3 were used.
->>>>>>> 1a428e4c
 
 All the dependencies required for the project are listed in `requirements.in` and `requirements.txt`. To install them:
 
 - Create a Python virtual environment
 
-<<<<<<< HEAD
         $ python3 -m venv <dir_path>/<name of the virtual environment>
         $ source <dir_path>/<name of the virtual environment>/bin/activate
-=======
-        $ python3 -m venv <dir_path>/[name of the virtual environment]
-        $ source <dir_path>/[name of the virtual environment]/bin/activate
->>>>>>> 1a428e4c
 
 - Install dependencies
 
@@ -52,11 +39,7 @@
 
     - Requirements for the LiDAR workflow only
 
-<<<<<<< HEAD
             $ pip install -r requirements/requirements_lidar.txt
-=======
-            $ pip install -r requirements/requirements_LiDAR.txt
->>>>>>> 1a428e4c
 
 
 _requirements.txt_ has been obtained by compiling _requirements.in_. Recompiling the file might lead to libraries version changes:
@@ -75,7 +58,6 @@
 
 If the installation is successful the message "You are using a modified version of segment-geospatial library (v 0.10.2 fork)" must be printed in the prompt while executing the script `segment_images.py`.  
 
-<<<<<<< HEAD
 
 ## Classification of the roof plane occupation
 
@@ -123,53 +105,6 @@
 
 ## LiDAR segmentation
 
-## Image segmentation
-
-## Additional developments
-
-The scripts written for additional developments and not conserved in the final workflow can be found in the `sandbox` folder.
-
-### Filtering of the roof parameters
-
-The suitability of a roof to host a solar or vegetated installation can be estimated based on the roof slope and area. The screening of roofs based on those approximated parameters was tested. It was not integrated to this workflow as other teams already work on some more developed version of this screening.
-
-**Data**: This workflow is based on the following layers, available in the [SITG catalog](http://ge.ch/sitg/sitg_catalog/sitg_donnees). <br>
-- CAD_BATIMENT_HORSOL_TOIT.shp: Roof areas of above-ground buildings.
-- OCEN_SOLAIRE_ID_SURFACE_BASE.shp: roofs, sheds and parkings.
-- FTI_PERIMETRE.shp: perimeters of the industrial zones managed by the Foundation for Industrial Lands of Geneva.
-- DPS_ENSEMBLE.shp & DPS_CLASSEMENT.shp: architectural and landscape surveys of the canton, archaeological and archival research sites, and scientific inventories. Listed buildings in accordance with the cantonal law on the protection of monuments and sites.
-
-**Requirements**
-- There are no hardware or software requirements.
-- Everything was tested with Python 3.11.
-- The necessary libraries can be installed from the file `requirements.txt`.
-
-**Workflow**
-
-<figure align="center">
-<image src="img\attribute_filtering_flow.jpeg" alt="Diagram of the methodology" style="width:60%;">
-<figcaption align="center">Diagram of the criteria applied to determine the roof suitability for vegetation and solar panels.</figcaption> 
-</figure>
-
-All the filters are applied in one script. 
-
-```
-python scripts/sandbox/filter_by_attributes.py config/config_expert_attributes.yaml
-```
-
-### Collaboration with flai
-
-We worked with [flai](https://www.flai.ai/) to test their algorithm for classifying LiDAR point clouds. flai vectorized the clusters of the class "Roof objects". A script was written to assess the quality of the results based on the vectorized clusters.
-
-```
-python scripts/sandbox/assess_flai.py config/config_flai.yaml
-```
-The path to the config file is hard-coded at the start of each script.
-=======
-## Classification of the roof plane occupation
-
-## LiDAR segmentation
-
 ### Data
 
 - LiDAR point cloud. Here, the [tiles of the 2019 flight over the Geneva canton](https://ge.ch/sitggeoportal1/apps/webappviewer/index.html?id=311e4a8ae2724f9698c9bcfb6ab45c56) were used.
@@ -214,6 +149,7 @@
 
 The workflow described here is working with the training subset of the ground truth. The configuration file `config-pcdseg_test.yaml` works with the test subset of the ground truth.
 
+
 ## Image segmentation
 
 ### Overview
@@ -250,4 +186,45 @@
 The model optimization can be performed as follow:
 
     $ python3 scripts/image_segmentation/optimize_hyperparameters.py config/config_imgseg.yaml
->>>>>>> 1a428e4c
+
+
+## Additional developments
+
+The scripts written for additional developments and not conserved in the final workflow can be found in the `sandbox` folder.
+
+### Filtering of the roof parameters
+
+The suitability of a roof to host a solar or vegetated installation can be estimated based on the roof slope and area. The screening of roofs based on those approximated parameters was tested. It was not integrated to this workflow as other teams already work on some more developed version of this screening.
+
+**Data**: This workflow is based on the following layers, available in the [SITG catalog](http://ge.ch/sitg/sitg_catalog/sitg_donnees). <br>
+- CAD_BATIMENT_HORSOL_TOIT.shp: Roof areas of above-ground buildings.
+- OCEN_SOLAIRE_ID_SURFACE_BASE.shp: roofs, sheds and parkings.
+- FTI_PERIMETRE.shp: perimeters of the industrial zones managed by the Foundation for Industrial Lands of Geneva.
+- DPS_ENSEMBLE.shp & DPS_CLASSEMENT.shp: architectural and landscape surveys of the canton, archaeological and archival research sites, and scientific inventories. Listed buildings in accordance with the cantonal law on the protection of monuments and sites.
+
+**Requirements**
+- There are no hardware or software requirements.
+- Everything was tested with Python 3.11.
+- The necessary libraries can be installed from the file `requirements.txt`.
+
+**Workflow**
+
+<figure align="center">
+<image src="img\attribute_filtering_flow.jpeg" alt="Diagram of the methodology" style="width:60%;">
+<figcaption align="center">Diagram of the criteria applied to determine the roof suitability for vegetation and solar panels.</figcaption> 
+</figure>
+
+All the filters are applied in one script. 
+
+```
+python scripts/sandbox/filter_by_attributes.py config/config_expert_attributes.yaml
+```
+
+### Collaboration with flai
+
+We worked with [flai](https://www.flai.ai/) to test their algorithm for classifying LiDAR point clouds. flai vectorized the clusters of the class "Roof objects". A script was written to assess the quality of the results based on the vectorized clusters.
+
+```
+python scripts/sandbox/assess_flai.py config/config_flai.yaml
+```
+The path to the config file is hard-coded at the start of each script.