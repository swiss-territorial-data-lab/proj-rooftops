--- conflicted
+++ resolved
@@ -1,4 +1,3 @@
-<<<<<<< HEAD
 # Delimitation of the free areas on rooftops
 
 Goal: Determine the space available on rooftops by detecting objects. Production of a binary (free/occupied) vector layer.
@@ -8,11 +7,9 @@
 - [Requirements](#requirements)
 	- [Hardware](#hardware)
     - [Installation](#installation)
+- [Classification of occupancy](#classification-of-the-roof-plane-occupation)
+- [LiDAR segmentation](#lidar-segmentation)
 - [Image segmentation](#image-segmentation)
-- [LiDAR-based classification](#lidar-based-classification)
-- [LiDAR segmentation](#lidar-segmentation)
-    - [Data](#data)
-    - [Workflow](#workflow)
 
 ## Requirements
 
@@ -24,26 +21,6 @@
 ### Installation
 
 The scripts have been developed with Python 3.8<!-- 3.10 actually for the pcdseg -->. For the image processing, PyTorch version 1.10 and CUDA version 11.3 were used.
-=======
-# proj-rooftops
-
-**Aim**: Determine the space available on rooftops by detecting objects. Production of a binary (free/occupied) vector layer for beneficiaries.
-
-## Image segmentation 
-
-### Overview
-The set of scripts is dedicated to object detection in images. Tiles fitting to the extension of buildings in a given AOI are produced. Images are segmented using [segment-geospatial](https://github.com/opengeos/segment-geospatial) which provides a practical framework to using [SAM](https://github.com/facebookresearch/segment-anything) (**Segment-Anything Model**) with georeferenced data. Detection masks are converted to vectors and filtered. Finally, the results are evaluated by comparing them with Ground Truth labels defined by domain experts. 
-
-### Requirements
-
-#### Hardware
-
-The scripts have been run with Ubuntu 20.04 OS on a 32 GiB RAM machine with 16 GiB GPU (NVIDIA Tesla T4)
-
-#### Installation
-
-The scripts have been developed with Python 3.8 using PyTorch version 1.10 and CUDA version 11.3.
->>>>>>> 6f672d31
 
 All the dependencies required for the project are listed in `requirements.in` and `requirements.txt`. To install them:
 
@@ -54,7 +31,6 @@
 
 - Install dependencies
 
-<<<<<<< HEAD
         $ pip install -r requirements/requirements.txt
 
     - Requirements for the image workflow only
@@ -69,6 +45,18 @@
 _requirements.txt_ has been obtained by compiling _requirements.in_. Recompiling the file might lead to libraries version changes:
 
         $ pip-compile requirements.in
+
+- The library `segment-geospatial` is used in "editable" mode. The modified version can be clone from this forked repository: https://github.com/swiss-territorial-data-lab/segment-geospatial.git. To install it in your virtual environment execute the following commands:
+
+        $ cd segment-geospatial
+        $ git checkout ch/dev
+        $ pip install .
+
+        or in editable mode
+
+        $ pip install -e .
+
+If the installation is successful the message "You are using a modified version of segment-geospatial library (v 0.10.2 fork)" must be printed in the prompt while executing the script `segment_images.py`.  
 
 ## Classification of the roof plane occupation
 
@@ -119,32 +107,9 @@
 The workflow described here is working with the training subset of the ground truth. The configuration file `config-pcdseg_test.yaml` works with the test subset of the ground truth.
 
 ## Image segmentation
-=======
-        $ pip install -r requirements.txt
 
--_requirements.txt_ has been obtained by compiling _requirements.in_. Recompiling the file might lead to version changes for libraries:
-
-        $ pip-compile requirements.in
-
-- The library `segment-geospatial` is used in "editable" mode. The modified version can be clone from this forked repository: https://github.com/swiss-territorial-data-lab/segment-geospatial.git. To install it in your virtual environment execute the following commands:
-
-        $ cd segment-geospatial
-        $ git checkout ch/dev
-        $ pip install .
-
-        or in editable mode
-
-        $ pip install -e .
-
-If the installation is successful the message "You are using a modified version of segment-geospatial library (v 0.10.2 fork)" must be printed in the prompt while executing the script `segment_images.py`.  
-
-### Files description and folder structure
-
-1. `generate_tiles.py` : produces custom tiles of the extension of a given roof,
-2. `segment_images.py` : produces detection masks and vectorizes them,
-3. `produce_vector_layer.py` : filters the vector layer for each building and aggregates of all layers into a single layer (binary: free/occupied),
-4. `assess_results.py` : evaluates the results by comparing them to ground truth, computes metrics and and tags the detections,
-5. `optimize_hyperparameters.py` : optimization of SAM hyperparameters to maximize given metrics (f1-score, median IoU,...). Based on [Oputna](https://optuna.org/) framework.
+### Overview
+The set of scripts is dedicated to object detection in images. Tiles fitting to the extension of buildings in a given AOI are produced. Images are segmented using [segment-geospatial](https://github.com/opengeos/segment-geospatial) which provides a practical framework to using [SAM](https://github.com/facebookresearch/segment-anything) (**Segment-Anything Model**) with georeferenced data. Detection masks are converted to vectors and filtered. Finally, the results are evaluated by comparing them with Ground Truth labels defined by domain experts. 
 
 ### Data
 
@@ -169,12 +134,11 @@
 The workflow can be run by issuing the following list of actions and commands:
 
     $ python3 scripts/image_segmentation/generate_tiles.py config/config_imgseg.yaml
-    $ python3 scripts/image_segmentation/image_segmentation.py config/config_imgseg.yaml
+    $ python3 scripts/image_segmentation/segment_images.py config/config_imgseg.yaml
     $ python3 scripts/image_segmentation/produce_vector_layer.py config/config_imgseg.yaml
     $ python3 scripts/assessment/assess_results.py config/config_imgseg.yaml
     $ python3 scripts/assessment/assess_surface.py config/config_imgseg.yaml
 
 The model optimization can be performed as follow:
 
-    $ python3 scripts/image_segmentation/optimize_hyperparameters.py config/config_imgseg.yaml
->>>>>>> 6f672d31
+    $ python3 scripts/image_segmentation/optimize_hyperparameters.py config/config_imgseg.yaml