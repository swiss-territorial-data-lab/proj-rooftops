# proj-rooftops

<<<<<<< HEAD

**Data**: This workflow is based on the following layers, available in the [SITG catalog](http://ge.ch/sitg/sitg_catalog/sitg_donnees). <br>
- CAD_BATIMENT_HORSOL_TOIT.shp: Roof areas of above-ground buildings.
- OCEN_SOLAIRE_ID_SURFACE_BASE.shp: roofs, sheds and parkings.
- FTI_PERIMETRE.shp: perimeters of the industrial zones managed by the Foundation for Industrial Lands of Geneva.
- DPS_ENSEMBLE.shp & DPS_CLASSEMENT.shp: architectural and landscape surveys of the canton, archaeological and archival research sites, and scientific inventories. Listed buildings in accordance with the cantonal law on the protection of monuments and sites.

**Requirements**:
- There are no hardware or software requirements.
- Everything was tested with Python 3.11.
- The necessary libraries can be installed from the file `requirements.txt`.

The path to the config file is hard-coded at the start of each script.

## Workflow

<figure align="center">
<image src="img\attribute_filtering_flow.jpeg" alt="Diagram of the methodology" style="width:60%;">
<figcaption align="center">Diagram of the criteria applied to determine the roof suitability for vegetation and solar panels.</figcaption> 
</figure>

Everything is executed in one script. 

```
python filter_by_attributes.py
```
=======
This branch serves to assess the quality of the results provided by flai compared to our ground truth.
The script `assess_flai.py`and the functions `get_fractional_sets` and `get_metrics` are mostly taken from the GitHub branch `ch/SAM`. Some modifications were performed in order to allow a one-to-many cardinality between the predictions and the labels. In addition, the use of the attribute `value` is only adapted to the specific case of the SAM algorithm and had to be changed.
>>>>>>> 3007d425
<|MERGE_RESOLUTION|>--- conflicted
+++ resolved
@@ -1,6 +1,6 @@
 # proj-rooftops
 
-<<<<<<< HEAD
+### Filtering of the roof parameters
 
 **Data**: This workflow is based on the following layers, available in the [SITG catalog](http://ge.ch/sitg/sitg_catalog/sitg_donnees). <br>
 - CAD_BATIMENT_HORSOL_TOIT.shp: Roof areas of above-ground buildings.
@@ -27,7 +27,8 @@
 ```
 python filter_by_attributes.py
 ```
-=======
+
+### Collaboration with flai
+
 This branch serves to assess the quality of the results provided by flai compared to our ground truth.
-The script `assess_flai.py`and the functions `get_fractional_sets` and `get_metrics` are mostly taken from the GitHub branch `ch/SAM`. Some modifications were performed in order to allow a one-to-many cardinality between the predictions and the labels. In addition, the use of the attribute `value` is only adapted to the specific case of the SAM algorithm and had to be changed.
->>>>>>> 3007d425
+The script `assess_flai.py`and the functions `get_fractional_sets` and `get_metrics` are mostly taken from the GitHub branch `ch/SAM`. Some modifications were performed in order to allow a one-to-many cardinality between the predictions and the labels. In addition, the use of the attribute `value` is only adapted to the specific case of the SAM algorithm and had to be changed.