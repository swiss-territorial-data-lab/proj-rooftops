--- conflicted
+++ resolved
@@ -1,4 +1,3 @@
-<<<<<<< HEAD
 # Delimitation of the free areas on rooftops
 
 Goal: Determine the space available on rooftops by detecting objects. Production of a binary (free/occupied) vector layer.
@@ -47,8 +46,27 @@
 
 ## LiDAR classification
 
+(*facultative*) The script `get_lidar_infos.py` allows to get some characteristics of the point clouds.
+
+```
+python scripts/lidar_products/rasterize_intensity.py
+python scripts/lidar_products/rasterize_roughness.py
+python scripts/lidar_products/filter_surfaces_by_attributes.py
+```
+
+The command lines perform the following steps:
+1. Create an intensity raster for each LiDAR point cloud in the input directory.
+    - The parameters and the function for the raster of intensity are referenced here: [LidarIdwInterpolation - WhiteboxTools](https://www.whiteboxgeo.com/manual/wbt_book/available_tools/lidar_tools.html#LidarIdwInterpolation)
+2. Create a DEM and save it in a raster. Then estimate the multi-scale roughness from the DEM.
+    - The parameters and the function for the DEM are referenced here: [LidarDigitalSurfaceModel - WhiteboxTools](https://www.whiteboxgeo.com/manual/wbt_book/available_tools/lidar_tools.html#LidarDigitalSurfaceModel)
+    - The parameters and the function for the multi-scale roughness are referenced here: [MultiscaleRoughness - WhiteboxTools](https://www.whiteboxgeo.com/manual/wbt_book/available_tools/geomorphometric_analysis.html#MultiscaleRoughness)
+3. Classify the roof sections by estimating their degree of occupation according to their roughness and intensity.
+
+The other scripts are attempts to detect objects based on intensity. The results were not as good as expected and were therefore not implemented.
+
 
 ## LiDAR segmentation
+
 
 ## Additional developments
 
@@ -65,18 +83,10 @@
 - DPS_ENSEMBLE.shp & DPS_CLASSEMENT.shp: architectural and landscape surveys of the canton, archaeological and archival research sites, and scientific inventories. Listed buildings in accordance with the cantonal law on the protection of monuments and sites.
 
 **Requirements**
-=======
-# proj-rooftops
-
-
-**Data**: This workflow is based on some classified LiDAR point cloud. <br>
-**Requirements**:
->>>>>>> 7ca66c51
 - There are no hardware or software requirements.
 - Everything was tested with Python 3.11.
 - The necessary libraries can be installed from the file `requirements.txt`.
 
-<<<<<<< HEAD
 **Workflow**
 
 <figure align="center">
@@ -97,25 +107,4 @@
 ```
 python scripts/sandbox/assess_flai.py config/config_flai.yaml
 ```
-=======
-The path to the config file is hard-coded at the start of each script.
-
-## Workflow
-(*facultative*) The script `get_lidar_infos.py` allows to get some characteristics of the point clouds.
-
-```
-python scripts/lidar_products/rasterize_intensity.py
-python scripts/lidar_products/rasterize_roughness.py
-python scripts/lidar_products/filter_surfaces_by_attributes.py
-```
-
-The command lines perform the following steps:
-1. Create an intensity raster for each LiDAR point cloud in the input directory.
-    - The parameters and the function for the raster of intensity are referenced here: [LidarIdwInterpolation - WhiteboxTools](https://www.whiteboxgeo.com/manual/wbt_book/available_tools/lidar_tools.html#LidarIdwInterpolation)
-2. Create a DEM and save it in a raster. Then estimate the multi-scale roughness from the DEM.
-    - The parameters and the function for the DEM are referenced here: [LidarDigitalSurfaceModel - WhiteboxTools](https://www.whiteboxgeo.com/manual/wbt_book/available_tools/lidar_tools.html#LidarDigitalSurfaceModel)
-    - The parameters and the function for the multi-scale roughness are referenced here: [MultiscaleRoughness - WhiteboxTools](https://www.whiteboxgeo.com/manual/wbt_book/available_tools/geomorphometric_analysis.html#MultiscaleRoughness)
-3. Classify the roof sections by estimating their degree of occupation according to their roughness and intensity.
-
-The other scripts are attempts to detect objects based on intensity. The results were not as good as expected.
->>>>>>> 7ca66c51
+The path to the config file is hard-coded at the start of each script.