# 1 - Tiles generation
generate_tiles.py:
  working_dir: inputs
  image_dir: ../../../../../s3/proj-rooftops/02_Data/initial/Geneva/ORTHOPHOTOS/2019/TIFF_TRUEORTHO/
  tiles: ground_truth/tiles/Tuiles.shp
  # roofs: image_segmentation/ground_truth/occupation/custom/roofs_STDL_proofed_2023-11-13.shp
  roofs: vectors/SHP_CAD_BATIMENT_HORSOL_TOIT/CAD_BATIMENT_HORSOL_TOIT.shp
  egids: ground_truth/egid/EGIDs_GT_test.csv
  output_dir: image_segmentation/tiles/test_merge
  filters:
    building_type: all
    roof_inclination: all
  buffer: 1                  # m, Distance buffer around the rooftop shape (prevent to "cut" the rooftop border)
  mask: False                # Choose if a mask (by EGID) is applied to image to only keep the building visible

# 2 - Segment Anything Method
segment_images.py:
  working_dir: .
  image_dir:  inputs/image_segmentation/tiles/test_merge
  output_dir: outputs/image_segmentation/test_merge
  vector_extension: gpkg      # 'gpkg' or 'shp'
  image_crop:                 # Activate the option to crop the input image according to pixel coordinates (for performing tests)
    enable: False
    size: [0, 1026, 0, 1026]  # Crop image to perform test 
  SAM:
    dl_checkpoints: False     # True: automatic download from server, False: download manually files https://dl.fbaipublicfiles.com/segment_anything/sam_vit_h_4b8939.pth
    checkpoints_dir: model/
    checkpoints: sam_vit_h_4b8939.pth # sam_vit_h_4b8939.pth; sam_vit_l_0b3195.pth; sam_vit_b_01ec64.pth
    large_tile:
      method: batch           # choice 1:"batch", 2:"resample". Batch method subdivides the image into smaller tiles (tile_size). Resample method downscales the pixels to the given size (resample).
      thd_size: 5500000       # pixels
      tile_size: 512          # pixels (square). Will be ignored if method=resample
      resample: 0.2           # m, pixel size. Will be ignore if method=batch
    foreground: True          # if True, save only foreground masks, no background mask 
    unique: True              # attribute unique ID to mask 
    mask_multiplier: 255
    custom_SAM:               # customize the parameters for Segment Anything (https://github.com/facebookresearch/segment-anything/blob/main/segment_anything/automatic_mask_generator.py) 
      enable: True
      custom_parameters: {
        "points_per_side": 64,
        "points_per_batch": 64,
        "pred_iou_thresh": 0.85,
        "stability_score_thresh": 0.8,
        "stability_score_offset": 3.0,
        "box_nms_thresh":  0.5,
        "crop_n_layers": 0,
        "crop_nms_thresh": 0.3,
        "crop_overlap_ratio": 0.7,
        "crop_n_points_downscale_factor": 9,
        # "point_grids": None,
        "min_mask_region_area": 200,
        # "output_mode": str = "binary_mask",
        }
    visualisation_masks: False          # Enable to show binary and annotated masks (save annotated mask) 

# 3 - Create an image mask keeping buildings
filter_merge_detections.py:
  working_dir: .
  roofs: inputs/vectors/SHP_CAD_BATIMENT_HORSOL_TOIT/CAD_BATIMENT_HORSOL_TOIT.shp
  # roofs: inputs/image_segmentation/ground_truth/occupation/custom/roofs_STDL_proofed_2023-11-13.shp
  egids: inputs/ground_truth/egid/EGIDs_GT_test_all_all.csv
  output_dir: outputs/image_segmentation/test_merge
  vector_extension: gpkg        # 'gpkg' or 'shp'
  crs: "EPSG:2056"              # Projection of the input file


# 4 - Evaluate the results
assess_results.py:  
  working_dir: .
  roofs: inputs/vectors/SHP_CAD_BATIMENT_HORSOL_TOIT/CAD_BATIMENT_HORSOL_TOIT.shp
  # roofs: input/image_segmentation/ground_truth/occupation/custom/roofs_STDL_proofed_2023-11-13.shp
  ground_truth: inputs/ground_truth/occupation/custom/roofs_STDL_proofed_2023-11-13.shp
  egids: inputs/ground_truth/egid/EGIDs_GT_test_all_all.csv
  output_dir: outputs/image_segmentation/test_merge
  detections: outputs/image_segmentation/test_merge/vectors/roof_segmentation.gpkg
  method: fusion                 # Method choices: 1: one-to-one, 2: one-to-many, 3: charges, 4: fusion 
  additional_metrics: True
  visualisation: True
  threshold: 0.1                 # Threshold value to consider that a detection overlaps a label
  buffer: 0.1              
  object_attributes:
    parameters: [area, nearest_distance_border, roundness] # Choice between: 'area', 'nearest_distance_border', 'nearest_distance_centroid' 
    area_ranges:  [[0,0.5], [0.5,1], [1,5], [5,10], [10,50], [50,100], [100, 750]] 
    distance_ranges: [[0,1], [1,5], [5,10], [10, 100]]
    round_ranges: [[0,0.25], [0.25,0.5], [0.5,0.75], [0.75, 1.0]]

# 5 - Estimate the free area
assess_area.py:
  working_dir: .
  roofs: inputs/vectors/SHP_CAD_BATIMENT_HORSOL_TOIT/CAD_BATIMENT_HORSOL_TOIT.shp
  ground_truth: inputs/ground_truth/occupation/custom/roofs_STDL_proofed_2023-11-13.shp
  egids: inputs/ground_truth/egid/EGIDs_GT_test_all_all.csv
  output_dir: outputs/image_segmentation/test_merge
  detections: outputs/image_segmentation/test_merge/vectors/roof_segmentation.gpkg
  method: fusion                  # Method choices: 1: one-to-one, 2: one-to-many, 3: charges, 4: fusion 
  threshold: 0.1
  bins: [0, 25, 50, 75, 100] 
  visualisation: True

# 6 - Hyperparamters optimization
optimize_hyperparameters.py:
  working_dir: .
  image_dir: inputs/image_segmentation/tiles/review
  # roofs: inputs/ground_truth/occupation/custom/roofs_STDL_proofed_2023-11-13.shp
  roofs: inputs/vectors/SHP_CAD_BATIMENT_HORSOL_TOIT/CAD_BATIMENT_HORSOL_TOIT.shp
  ground_truth: inputs/ground_truth/occupation/custom/roofs_STDL_proofed_2023-11-13.shp
  egids: inputs/ground_truth/egid/EGIDs_GT_training_subsample_v2.csv
  output_dir: outputs/image_segmentation/optimize_treview
  detections: vectors/roof_segmentation.gpkg
  vector_extension: gpkg          # 'gpkg' or 'shp'
  crs: EPSG:2056                  # Projection of the input file 
  method: fusion                  # Method choices: 1: one-to-one, 2: one-to-many, 3: charges, 4: fusion 
  additional_metrics: False
  visualisation: True
  threshold: 0.1                  # Threshold value to consider that a detection overlaps a label
  buffer: 0.1               
  object_attributes:
    parameters: ['area', 'nearest_distance_border']  # Choice between: 'area', 'nearest_distance_border', 'nearest_distance_centroid' 
    area_ranges:  [[0,0.5], [0.5,1], [1,5], [5,10], [10,50], [50,100], [100, 750]] 
    distance_ranges: [[0,1], [1,5], [5,10], [10, 100]]
  image_crop:                     # Activate the option to crop the input image according to pixel coordinates
    enable: false
    size: [0, 1026, 0, 1026] 
  SAM:
    dl_checkpoints: False         # True: automatic download from server, False: download manually files https://dl.fbaipublicfiles.com/segment_anything/sam_vit_h_4b8939.pth
    checkpoints_dir: model/
    checkpoints: sam_vit_h_4b8939.pth # sam_vit_h_4b8939.pth; sam_vit_l_0b3195.pth; sam_vit_b_01ec64.pth
    batch:
      method: batch               # choice 1:"batch", 2:"resample". Batch method subdivides the image into smaller tiles (tile_size). Resample method downscales the pixels to the given size (resample).
      thd_size: 5500000           # pixels
      tile_size: 512              # pixels (square)
      resample: 0.2               # m, pixel size. Will be ignore if method=batch
    foreground: True
    unique: True
    mask_multiplier: 255
    custom_SAM: True
    visualisation_masks: False 
  optimization:
    n_trials: 50                  # Maximum number of performed trials to find the optimized hyperparamters. Can be less if all the combinations of parameters have been explored.
    sampler: TPESampler           # Choices: 1:TPESampler; 2:GridSampler 
    param_grid:                   # Define explicit hyperameter values to test: valid only for the GridSampler method. Values will be ignored using the TPESampler method.
      points_per_side: [160, 160]
      points_per_batch: [64, 64]
      pred_iou_thresh: [0.9, 0.9]
      stability_score_thresh: [0.95,0.95]
      stability_score_offset: [8.0,8.0]
      box_nms_thresh: [0.1, 1.0, 5.0]             
      crop_n_layers: [0, 2, 5]
      crop_nms_thresh: [5.0,5.0]
      crop_overlap_ratio: [0, 1]
      crop_n_points_downscale_factor: [0,0]
      min_mask_region_area: [50, 50]


## Additional scripts - sandbox

<<<<<<< HEAD
# Plot figures relative to the GT characteristics
GT_characteristics.py:  
  working_dir: .
  roofs: inputs/vectors/SHP_CAD_BATIMENT_HORSOL_TOIT/CAD_BATIMENT_HORSOL_TOIT.shp
  ground_truth: inputs/ground_truth/occupation/custom/roofs_STDL_proofed_2023-11-13.shp
  egids_test: inputs/ground_truth/egid/EGIDs_GT_training.csv
  egids_training: inputs/ground_truth/egid/EGIDs_GT_test.csv
  output_dir: inputs/ground_truth/plots
  visualisation: True
  object_attributes:
    parameters: [area, nearest_distance_border, roundness] # Choice between: 'area', 'nearest_distance_border', 'nearest_distance_centroid' 
    area_ranges:  [[0,0.5], [0.5,1], [1,5], [5,10], [10,50], [50,100], [100, 750]] 
    distance_ranges: [[0,1], [1,5], [5,10], [10, 100]]
    round_ranges: [[0,0.25], [0.25,0.5], [0.5,0.75], [0.75, 1.0]]

# Evaluate the results: test on synthetic examples for development
=======
# !!! Evaluate the results: test on synthetic examples for development
>>>>>>> b7867101
assess_synthetic_examples.py:  
  working_dir: .
  ground_truth: data/GT/synthetic_examples/ground_truth_synthetic.gpkg
  output_dir: outputs/metrics_charge
  detections: data/GT/synthetic_examples/detection_synthetic.gpkg
  egids: inputs/image_segmentation/ground_truth/EGIDs_full_GT.csv
  roofs: inputs/image_segmentation/vectors/SHP_CAD_BATIMENT_HORSOL_TOIT/CAD_BATIMENT_HORSOL_TOIT.shp
  method: many-to-many
  threshold: 0.1                  # Threshold value to consider that a detection overlaps a label

# Create an image mask keeping the buildings visible
mask_for_buildings.py:
  transparency: true
  working_dir: data/
  image_dir: ../inputs/tiles/
  roofs_shp: vectors/SHP_CAD_BATIMENT_HORSOL_TOIT/CAD_BATIMENT_HORSOL_TOIT.shp

# Prepare the tile geometry according to the AOI and zoom level
prepare_data.py: 
  srs: "EPSG:2056"                 # Projection of the input file
  datasets:
    labels_shapefile: data/AOI.shp
  output_folder: outputs/SAM/
  zoom_level: 18                   # z, keep between 15 and 18  

# Request tiles according to the provided AOI and tiles parameters
generate_tilesets.py:
  debug_mode: False               # reduced amount of tiles
  datasets:
    aoi_tiles_geojson: outputs/SAM/tiles.geojson
    orthophotos_web_service:
      type: XYZ                   # supported values: 1. MIL = Map Image Layer 2. WMS 3. XYZ
      url: https://wmts.geo.admin.ch/1.0.0/ch.swisstopo.swissimage-product/default/2021/3857/{z}/{x}/{y}.jpeg
      # url: https://wms.geo.admin.ch/service
      # layers: ch.swisstopo.swissimage
      # srs: "EPSG:2056"
  output_folder: outputs/SAM/
  tile_size: 512 # per side, in pixels
  overwrite: True
  n_jobs: 10
  COCO_metadata:
    year: 2021
    version: 1.0
    description: Swiss Image Hinterground w/
    contributor: swisstopo
    url: https://swisstopo.ch
    license:
      name: Unknown
      url:
    category:
        name: "Roof"
        supercategory: "Land usage"<|MERGE_RESOLUTION|>--- conflicted
+++ resolved
@@ -154,7 +154,6 @@
 
 ## Additional scripts - sandbox
 
-<<<<<<< HEAD
 # Plot figures relative to the GT characteristics
 GT_characteristics.py:  
   working_dir: .
@@ -171,9 +170,6 @@
     round_ranges: [[0,0.25], [0.25,0.5], [0.5,0.75], [0.75, 1.0]]
 
 # Evaluate the results: test on synthetic examples for development
-=======
-# !!! Evaluate the results: test on synthetic examples for development
->>>>>>> b7867101
 assess_synthetic_examples.py:  
   working_dir: .
   ground_truth: data/GT/synthetic_examples/ground_truth_synthetic.gpkg
