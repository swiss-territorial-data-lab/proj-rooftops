# 1 - Tiles generation
generate_tiles.py:
  working_dir: inputs
  image_dir: ../../../../../s3/proj-rooftops/02_Data/initial/Geneva/ORTHOPHOTOS/2019/TIFF_TRUEORTHO/
  tiles: ground_truth/tiles/Tuiles.shp
  # roofs: image_segmentation/ground_truth/occupation/custom/roofs_STDL_proofed_2023-11-13.shp
  roofs: vectors/SHP_CAD_BATIMENT_HORSOL_TOIT/CAD_BATIMENT_HORSOL_TOIT.shp
  egids: ground_truth/egid/EGIDs_GT_test.csv
  output_dir: image_segmentation/tiles/test_merge
  filters:
    building_type: all
    roof_inclination: all
  buffer: 1                  # m, Distance buffer around the rooftop shape (prevent to "cut" the rooftop border)
  mask: False                # Choose if a mask (by EGID) is applied to image to only keep the building visible

# 2 - Segment Anything Method
segment_images.py:
  working_dir: .
  image_dir:  inputs/image_segmentation/tiles/test_merge
  output_dir: outputs/image_segmentation/test_merge
  vector_extension: gpkg      # 'gpkg' or 'shp'
  image_crop:                 # Activate the option to crop the input image according to pixel coordinates (for performing tests)
    enable: False
    size: [0, 1026, 0, 1026]  # Crop image to perform test 
  SAM:
    dl_checkpoints: False     # True: automatic download from server, False: download manually files https://dl.fbaipublicfiles.com/segment_anything/sam_vit_h_4b8939.pth
    checkpoints_dir: model/
    checkpoints: sam_vit_h_4b8939.pth # sam_vit_h_4b8939.pth; sam_vit_l_0b3195.pth; sam_vit_b_01ec64.pth
    large_tile:
      method: batch           # choice 1:"batch", 2:"resample". Batch method subdivides the image into smaller tiles (tile_size). Resample method downscales the pixels to the given size (resample).
      thd_size: 5500000       # pixels
      tile_size: 512          # pixels (square). Will be ignored if method=resample
      resample: 0.2           # m, pixel size. Will be ignore if method=batch
    foreground: True          # if True, save only foreground masks, no background mask 
    unique: True              # attribute unique ID to mask 
    mask_multiplier: 255
    custom_SAM:               # customize the parameters for Segment Anything (https://github.com/facebookresearch/segment-anything/blob/main/segment_anything/automatic_mask_generator.py) 
      enable: True
      custom_parameters: {
        "points_per_side": 64,
        "points_per_batch": 64,
        "pred_iou_thresh": 0.85,
        "stability_score_thresh": 0.8,
        "stability_score_offset": 3.0,
        "box_nms_thresh":  0.5,
        "crop_n_layers": 0,
        "crop_nms_thresh": 0.3,
        "crop_overlap_ratio": 0.7,
        "crop_n_points_downscale_factor": 9,
        # "point_grids": None,
        "min_mask_region_area": 200,
        # "output_mode": str = "binary_mask",
        }
    visualisation_masks: False          # Enable to show binary and annotated masks (save annotated mask) 

# 3 - Create an image mask keeping buildings
filter_merge_detections.py:
  working_dir: .
  roofs: inputs/vectors/SHP_CAD_BATIMENT_HORSOL_TOIT/CAD_BATIMENT_HORSOL_TOIT.shp
  # roofs: inputs/image_segmentation/ground_truth/occupation/custom/roofs_STDL_proofed_2023-11-13.shp
  egids: inputs/ground_truth/egid/EGIDs_GT_test_all_all.csv
  output_dir: outputs/image_segmentation/test_merge
  vector_extension: gpkg        # 'gpkg' or 'shp'
  crs: "EPSG:2056"              # Projection of the input file


# 4 - Evaluate the results
assess_results.py:  
  working_dir: .
  roofs: inputs/vectors/SHP_CAD_BATIMENT_HORSOL_TOIT/CAD_BATIMENT_HORSOL_TOIT.shp
  # roofs: input/image_segmentation/ground_truth/occupation/custom/roofs_STDL_proofed_2023-11-13.shp
  ground_truth: inputs/ground_truth/occupation/custom/roofs_STDL_proofed_2023-11-13.shp
<<<<<<< HEAD
  egids: inputs/ground_truth/egid/EGIDs_GT_test_all_all.csv
  output_dir: outputs/image_segmentation/test_merge
  detections: outputs/image_segmentation/test_merge/vectors/roof_segmentation.gpkg
  method: fusion                 # Method choices: 1: one-to-one, 2: one-to-many, 3: charges, 4: fusion 
=======
  egids: inputs/ground_truth/egid/EGIDs_GT_training_all_all.csv
  output_dir: outputs/image_segmentation/training_v2/
  detections: vectors/roof_segmentation.gpkg
  method: fusion # Method choices 1: one-to-one, 2: one-to-many, 3: charges, 4: fusion 
>>>>>>> 873827fa
  additional_metrics: True
  visualisation: True
  threshold: 0.1                 # Threshold value to consider that a detection overlaps a label
  buffer: 0.1              
  object_attributes:
    parameters: [area, nearest_distance_border, roundness] # Choice between: 'area', 'nearest_distance_border', 'nearest_distance_centroid' 
    area_ranges:  [[0,0.5], [0.5,1], [1,5], [5,10], [10,50], [50,100], [100, 750]] 
    distance_ranges: [[0,1], [1,5], [5,10], [10, 100]]
    round_ranges: [[0,0.25], [0.25,0.5], [0.5,0.75], [0.75, 1.0]]

# 5 - Estimate the free area
assess_area.py:
  working_dir: .
<<<<<<< HEAD
  roofs: inputs/vectors/SHP_CAD_BATIMENT_HORSOL_TOIT/CAD_BATIMENT_HORSOL_TOIT.shp
  ground_truth: inputs/ground_truth/occupation/custom/roofs_STDL_proofed_2023-11-13.shp
  egids: inputs/ground_truth/egid/EGIDs_GT_test_all_all.csv
  output_dir: outputs/image_segmentation/test_merge
  detections: outputs/image_segmentation/test_merge/vectors/roof_segmentation.gpkg
=======
  roofs: input/vectors/SHP_CAD_BATIMENT_HORSOL_TOIT/CAD_BATIMENT_HORSOL_TOIT.shp
  ground_truth: input/ground_truth/occupation/custom/roofs_STDL_proofed_2023-11-13.shp
  egids: input/ground_truth/egid/EGIDs_GT_training_all_all.csv
  output_dir: output/image_segmentation/training_v2
  detections: vectors/roof_segmentation.gpkg
>>>>>>> 873827fa
  method: fusion                  # Method choices: 1: one-to-one, 2: one-to-many, 3: charges, 4: fusion 
  threshold: 0.1
  bins: [0, 25, 50, 75, 100] 
  visualisation: True

# 6 - Hyperparamters optimization
optimize_hyperparameters.py:
  working_dir: .
  image_dir: inputs/image_segmentation/tiles/review
  # roofs: inputs/ground_truth/occupation/custom/roofs_STDL_proofed_2023-11-13.shp
  roofs: inputs/vectors/SHP_CAD_BATIMENT_HORSOL_TOIT/CAD_BATIMENT_HORSOL_TOIT.shp
  ground_truth: inputs/ground_truth/occupation/custom/roofs_STDL_proofed_2023-11-13.shp
  egids: inputs/ground_truth/egid/EGIDs_GT_training_subsample_v2.csv
  output_dir: outputs/image_segmentation/optimize_treview
  detections: vectors/roof_segmentation.gpkg
  vector_extension: gpkg          # 'gpkg' or 'shp'
  crs: EPSG:2056                  # Projection of the input file 
  method: fusion                  # Method choices: 1: one-to-one, 2: one-to-many, 3: charges, 4: fusion 
  additional_metrics: False
  visualisation: True
  threshold: 0.1                  # Threshold value to consider that a detection overlaps a label
  buffer: 0.1               
  object_attributes:
    parameters: ['area', 'nearest_distance_border']  # Choice between: 'area', 'nearest_distance_border', 'nearest_distance_centroid' 
    area_ranges:  [[0,0.5], [0.5,1], [1,5], [5,10], [10,50], [50,100], [100, 750]] 
    distance_ranges: [[0,1], [1,5], [5,10], [10, 100]]
  image_crop:                     # Activate the option to crop the input image according to pixel coordinates
    enable: false
    size: [0, 1026, 0, 1026] 
  SAM:
    dl_checkpoints: False         # True: automatic download from server, False: download manually files https://dl.fbaipublicfiles.com/segment_anything/sam_vit_h_4b8939.pth
    checkpoints_dir: model/
    checkpoints: sam_vit_h_4b8939.pth # sam_vit_h_4b8939.pth; sam_vit_l_0b3195.pth; sam_vit_b_01ec64.pth
    batch:
      method: batch               # choice 1:"batch", 2:"resample". Batch method subdivides the image into smaller tiles (tile_size). Resample method downscales the pixels to the given size (resample).
      thd_size: 5500000           # pixels
      tile_size: 512              # pixels (square)
      resample: 0.2               # m, pixel size. Will be ignore if method=batch
    foreground: True
    unique: True
    mask_multiplier: 255
    custom_SAM: True
    visualisation_masks: False 
  optimization:
    n_trials: 50                  # Maximum number of performed trials to find the optimized hyperparamters. Can be less if all the combinations of parameters have been explored.
    sampler: TPESampler           # Choices: 1:TPESampler; 2:GridSampler 
    param_grid:                   # Define explicit hyperameter values to test: valid only for the GridSampler method. Values will be ignored using the TPESampler method.
      points_per_side: [160, 160]
      points_per_batch: [64, 64]
      pred_iou_thresh: [0.9, 0.9]
      stability_score_thresh: [0.95,0.95]
      stability_score_offset: [8.0,8.0]
      box_nms_thresh: [0.1, 1.0, 5.0]             
      crop_n_layers: [0, 2, 5]
      crop_nms_thresh: [5.0,5.0]
      crop_overlap_ratio: [0, 1]
      crop_n_points_downscale_factor: [0,0]
      min_mask_region_area: [50, 50]


## Additional scripts - sandbox

# !!! Evaluate the results: test on synthetic examples for development
assess_synthetic_examples.py:  
  working_dir: .
  ground_truth: data/GT/synthetic_examples/ground_truth_synthetic.gpkg
  output_dir: outputs/metrics_charge
  detections: data/GT/synthetic_examples/detection_synthetic.gpkg
  egids: inputs/image_segmentation/ground_truth/EGIDs_full_GT.csv
  roofs: inputs/image_segmentation/vectors/SHP_CAD_BATIMENT_HORSOL_TOIT/CAD_BATIMENT_HORSOL_TOIT.shp
  method: many-to-many
  threshold: 0.1                  # Threshold value to consider that a detection overlaps a label

# Create an image mask keeping the buildings visible
mask_for_buildings.py:
  transparency: true
  working_dir: data/
  image_dir: ../inputs/tiles/
  roofs_shp: vectors/SHP_CAD_BATIMENT_HORSOL_TOIT/CAD_BATIMENT_HORSOL_TOIT.shp

# Prepare the tile geometry according to the AOI and zoom level
prepare_data.py: 
  srs: "EPSG:2056"                 # Projection of the input file
  datasets:
    labels_shapefile: data/AOI.shp
  output_folder: outputs/SAM/
  zoom_level: 18                   # z, keep between 15 and 18  

# Request tiles according to the provided AOI and tiles parameters
generate_tilesets.py:
  debug_mode: False               # reduced amount of tiles
  datasets:
    aoi_tiles_geojson: outputs/SAM/tiles.geojson
    orthophotos_web_service:
      type: XYZ                   # supported values: 1. MIL = Map Image Layer 2. WMS 3. XYZ
      url: https://wmts.geo.admin.ch/1.0.0/ch.swisstopo.swissimage-product/default/2021/3857/{z}/{x}/{y}.jpeg
      # url: https://wms.geo.admin.ch/service
      # layers: ch.swisstopo.swissimage
      # srs: "EPSG:2056"
  output_folder: outputs/SAM/
  tile_size: 512 # per side, in pixels
  overwrite: True
  n_jobs: 10
  COCO_metadata:
    year: 2021
    version: 1.0
    description: Swiss Image Hinterground w/
    contributor: swisstopo
    url: https://swisstopo.ch
    license:
      name: Unknown
      url:
    category:
        name: "Roof"
        supercategory: "Land usage"<|MERGE_RESOLUTION|>--- conflicted
+++ resolved
@@ -70,17 +70,10 @@
   roofs: inputs/vectors/SHP_CAD_BATIMENT_HORSOL_TOIT/CAD_BATIMENT_HORSOL_TOIT.shp
   # roofs: input/image_segmentation/ground_truth/occupation/custom/roofs_STDL_proofed_2023-11-13.shp
   ground_truth: inputs/ground_truth/occupation/custom/roofs_STDL_proofed_2023-11-13.shp
-<<<<<<< HEAD
   egids: inputs/ground_truth/egid/EGIDs_GT_test_all_all.csv
   output_dir: outputs/image_segmentation/test_merge
   detections: outputs/image_segmentation/test_merge/vectors/roof_segmentation.gpkg
   method: fusion                 # Method choices: 1: one-to-one, 2: one-to-many, 3: charges, 4: fusion 
-=======
-  egids: inputs/ground_truth/egid/EGIDs_GT_training_all_all.csv
-  output_dir: outputs/image_segmentation/training_v2/
-  detections: vectors/roof_segmentation.gpkg
-  method: fusion # Method choices 1: one-to-one, 2: one-to-many, 3: charges, 4: fusion 
->>>>>>> 873827fa
   additional_metrics: True
   visualisation: True
   threshold: 0.1                 # Threshold value to consider that a detection overlaps a label
@@ -94,19 +87,11 @@
 # 5 - Estimate the free area
 assess_area.py:
   working_dir: .
-<<<<<<< HEAD
   roofs: inputs/vectors/SHP_CAD_BATIMENT_HORSOL_TOIT/CAD_BATIMENT_HORSOL_TOIT.shp
   ground_truth: inputs/ground_truth/occupation/custom/roofs_STDL_proofed_2023-11-13.shp
   egids: inputs/ground_truth/egid/EGIDs_GT_test_all_all.csv
   output_dir: outputs/image_segmentation/test_merge
   detections: outputs/image_segmentation/test_merge/vectors/roof_segmentation.gpkg
-=======
-  roofs: input/vectors/SHP_CAD_BATIMENT_HORSOL_TOIT/CAD_BATIMENT_HORSOL_TOIT.shp
-  ground_truth: input/ground_truth/occupation/custom/roofs_STDL_proofed_2023-11-13.shp
-  egids: input/ground_truth/egid/EGIDs_GT_training_all_all.csv
-  output_dir: output/image_segmentation/training_v2
-  detections: vectors/roof_segmentation.gpkg
->>>>>>> 873827fa
   method: fusion                  # Method choices: 1: one-to-one, 2: one-to-many, 3: charges, 4: fusion 
   threshold: 0.1
   bins: [0, 25, 50, 75, 100] 
