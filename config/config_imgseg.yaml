--- conflicted
+++ resolved
@@ -67,7 +67,6 @@
 # 4 - Evaluate the results
 assess_results.py:  
   working_dir: .
-<<<<<<< HEAD
   roofs: input/vectors/SHP_CAD_BATIMENT_HORSOL_TOIT/CAD_BATIMENT_HORSOL_TOIT.shp
   # roofs: input/image_segmentation/ground_truth/occupation/custom/roofs_STDL_proofed_2023-11-13.shp
   ground_truth: input/ground_truth/occupation/custom/roofs_STDL_proofed_2023-11-13.shp
@@ -75,15 +74,6 @@
   output_dir: output/results_combination/training/config2
   detections: roof_segmentation.gpkg
   method: fusion # Method choices 1: one-to-one, 2: one-to-many, 3: charges, 4: fusion 
-=======
-  roofs: inputs/vectors/SHP_CAD_BATIMENT_HORSOL_TOIT/CAD_BATIMENT_HORSOL_TOIT.shp
-  # roofs: inputs/image_segmentation/ground_truth/occupation/custom/roofs_STDL_proofed_2023-11-13.shp
-  ground_truth: inputs/ground_truth/occupation/custom/roofs_STDL_proofed_2023-11-13.shp
-  egids: inputs/ground_truth/egid/EGIDs_GT_training_subsample_v2.csv
-  output_dir: outputs/image_segmentation/review
-  detections: vectors/roof_segmentation.gpkg
-  method: fusion                 # Method choices: 1: one-to-one, 2: one-to-many, 3: charges, 4: fusion 
->>>>>>> 8d26006c
   additional_metrics: True
   visualisation: True
   threshold: 0.1                 # Threshold value to consider that a detection overlaps a label
@@ -95,17 +85,10 @@
 # 5 - Estimate the free surface
 assess_surface.py:
   working_dir: .
-<<<<<<< HEAD
   roofs: input/vectors/SHP_CAD_BATIMENT_HORSOL_TOIT/CAD_BATIMENT_HORSOL_TOIT.shp
   ground_truth: input/ground_truth/occupation/custom/roofs_STDL_proofed_2023-11-13.shp
   egids: input/ground_truth/egid/EGIDs_GT_training_all_all.csv
   output_dir: output/image_segmentation/training_v2
-=======
-  roofs: inputs/vectors/SHP_CAD_BATIMENT_HORSOL_TOIT/CAD_BATIMENT_HORSOL_TOIT.shp
-  ground_truth: inputs/ground_truth/occupation/custom/roofs_STDL_proofed_2023-11-13.shp
-  egids: inputs/ground_truth/egid/EGIDs_GT_training_subsample_v2.csv
-  output_dir: outputs/image_segmentation/review
->>>>>>> 8d26006c
   detections: vectors/roof_segmentation.gpkg
   method: fusion                  # Method choices: 1: one-to-one, 2: one-to-many, 3: charges, 4: fusion 
   threshold: 0.1
@@ -168,23 +151,8 @@
 
 ## Additional scripts - sandbox
 
-<<<<<<< HEAD
-# 4 - Evaluate the results
-clip_output.py:  
-  working_dir: .
-  pcd_seg: output/pcd_segmentation/outputs/final_detections_pcd_seg.gpkg
-  layer_pcd: detections_pcd_seg # detections_test_zone  #  
-  roofs: input/vectors/SHP_CAD_BATIMENT_HORSOL_TOIT/CAD_BATIMENT_HORSOL_TOIT_EGID.shp
-  img_seg: output/image_segmentation/training_equal_precision_recall/vectors/roof_segmentation.gpkg
-  egids: input/ground_truth/egid/EGIDs_GT_full.csv
-  output_dir: output/results_combination/training/config2
-
 # !!! Evaluate the results: test on synthetic examples for development
-assess_dev.py:  
-=======
-# Evaluate the results: test on synthetic examples for development
 assess_synthetic_examples.py:  
->>>>>>> 8d26006c
   working_dir: .
   ground_truth: data/GT/synthetic_examples/ground_truth_synthetic.gpkg
   output_dir: outputs/metrics_charge
