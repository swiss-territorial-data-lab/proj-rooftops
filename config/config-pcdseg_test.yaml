# 1 - Prepare the lidar point cloud
prepare_data.py:
  working_dir: /home/gsalamin/Documents/project_data/rooftops
  pcd_dir: initial/LiDAR/2019
  inputs:
    pcd_tiles: initial/LiDAR/Emprises tuiles Lidar 2019.shp
    shp_roofs: initial/vectors/SHP_CAD_BATIMENT_HORSOL_TOIT/CAD_BATIMENT_HORSOL_TOIT.shp
    egids: EGIDs_GT_test.csv
  output_dir: processed/PCD_segmentation/test_zone
  filters:
    building_type: 'residential'
    filter_class: False
    class_number: 6                 # 6: Building class
    filter_roof: True             # Remove all the point below the roof altitude
    distance_buffer: 1.0            #m, buffer value
  overwrite: false
  visualisation: false

# 2 - Point Cloud plane segmentation and clustering
pcd_segmentation.py: 
  working_dir: /home/gsalamin/Documents/project_data/rooftops/processed/PCD_segmentation/test_zone
  input_dir: .
  output_dir: .
  egids: completed_egids.csv
  segmentation:
    planes:
      distance_threshold: 0.095
      ransac: 3
      iterations: 9000
      eps: 5.5
      min_points: 450
    clusters:
      eps: 0.79
      min_points: 18
  visualisation: False

# 3 - 2D vectorisation of segmented 3D point cloud 
vectorization.py:  
  working_dir: /home/gsalamin/Documents/project_data/rooftops/processed/PCD_segmentation/test_zone
  input_dir: .
  output_dir: .
  egids: completed_egids.csv
  roofs: CAD_BATIMENT_HORSOL_TOIT_EGID_subset.shp
  epsg: 2056
  area_threshold: 
<<<<<<< HEAD
    min: 36        # m2, threshold for the area of the segmented sections. Below this value the vectorized polygon in will be classified as object and not plane
    max: 450      # m2, threshold for the area of the segmented objects. Above this value the vectorized object in will be classified as plane and not object
=======
    min: 28        # m2, threshold for the area of the segmented sections. Below this value the vectorized polygon in will be classified as object and not plane
    max: 975       # m2, threshold for the area of the segmented objects. Above this value the vectorized object in will be classified as plane and not object
>>>>>>> 61796465
  alpha_shape: 2.4          # Alpha parameter used with the alpha shape algorithm used to define a bounding polygon around a group of points 
  visualisation: False

# 4 - Evaluate the results
assess_results.py: 
  working_dir: /home/gsalamin/Documents/project_data/rooftops
  output_dir: processed/PCD_segmentation/test_zone
  detections: processed/PCD_segmentation/test_zone/all_EGID_occupation.gpkg
  ground_truth: ground_truth/partition/roofs_STDL_proofed_2023-10-25_v2_training.shp
  egids: processed/PCD_segmentation/test_zone/completed_egids.csv
  roofs: processed/PCD_segmentation/test_zone/CAD_BATIMENT_HORSOL_TOIT_EGID_subset.shp
  method: fusion
  threshold: 0.1
  additional_metrics: True
  visualisation: True
  object_attributes:
    parameters: ['area', 'nearest_distance_centroid'] # Choice between: 'area', 'nearest_distance_border', 'nearest_distance_centroid' 
    area_ranges:  [[0,1], [1,10], [10,50], [50,100]] 
    distance_ranges: [[0,1], [1,10], [10, 100]]


# 5 - Estimate the free surface
calculate_free_surface.py:
    working_dir: /home/gsalamin/Documents/project_data/rooftops
    output_dir: processed/PCD_segmentation/test_zone
    detections: processed/PCD_segmentation/test_zone/all_EGID_occupation.gpkg
    ground_truth: ground_truth/partition/roofs_STDL_proofed_2023-10-25_v2_training.shp
    roofs: processed/PCD_segmentation/test_zone/CAD_BATIMENT_HORSOL_TOIT_EGID_subset.shp
    egids: processed/PCD_segmentation/test_zone/completed_egids.csv
    method: fusion
    threshold: 0.1
    visualisation: True<|MERGE_RESOLUTION|>--- conflicted
+++ resolved
@@ -43,13 +43,8 @@
   roofs: CAD_BATIMENT_HORSOL_TOIT_EGID_subset.shp
   epsg: 2056
   area_threshold: 
-<<<<<<< HEAD
     min: 36        # m2, threshold for the area of the segmented sections. Below this value the vectorized polygon in will be classified as object and not plane
     max: 450      # m2, threshold for the area of the segmented objects. Above this value the vectorized object in will be classified as plane and not object
-=======
-    min: 28        # m2, threshold for the area of the segmented sections. Below this value the vectorized polygon in will be classified as object and not plane
-    max: 975       # m2, threshold for the area of the segmented objects. Above this value the vectorized object in will be classified as plane and not object
->>>>>>> 61796465
   alpha_shape: 2.4          # Alpha parameter used with the alpha shape algorithm used to define a bounding polygon around a group of points 
   visualisation: False
 
