# 1 - Prepare the lidar point cloud
prepare_data.py:
  working_dir: /home/gsalamin/Documents/project_data/rooftops
  pcd_dir: initial/LiDAR/2019
  inputs:
    pcd_tiles: initial/LiDAR/Emprises tuiles Lidar 2019.shp
    shp_roofs: initial/vectors/SHP_CAD_BATIMENT_HORSOL_TOIT/CAD_BATIMENT_HORSOL_TOIT.shp
    egids: EGIDs_GT_training.csv
  output_dir: processed/PCD_segmentation
  filters:
    # building_type: residential
    # roof_inclination: mixed
    filter_class: False
    class_number: 6                 # 6: Building class
    filter_roof: True             # Remove all the point below the roof altitude
    distance_buffer: 1.0            # m, buffer value
  overwrite: False
  visualisation: False

# 2 - Point Cloud plane segmentation and clustering
pcd_segmentation.py: 
  working_dir: /home/gsalamin/Documents/project_data/rooftops/processed/PCD_segmentation
  input_dir: .
  output_dir: .
  egids: completed_egids.csv
  segmentation:
    planes:
      # number_planes: 5
      distance_threshold: 0.0725
      ransac: 3
      iterations: 7000
      eps: 11
      min_points: 1200
    clusters:
      eps: 0.8
      min_points: 27
  visualisation: False

# 3 - 2D vectorisation of segmented 3D point cloud 
vectorization.py:  
  working_dir: /home/gsalamin/Documents/project_data/rooftops/processed/PCD_segmentation
  input_dir: .
  output_dir: .
  egids: completed_egids.csv
  roofs: CAD_BATIMENT_HORSOL_TOIT_EGID_subset.shp
  epsg: 2056
  area_threshold: 
    min: 91        # m2, threshold for the area of the segmented sections. Below this value the vectorized polygon in will be classified as object and not plane
    max: 210       # m2, threshold for the area of the segmented objects. Above this value the vectorized object in will be classified as plane and not object
  alpha_shape: 2.4          # Alpha parameter used with the alpha shape algorithm used to define a bounding polygon around a group of points 
  visualisation: False

# 4 - Evaluate the results
assess_results.py: 
  working_dir: /home/gsalamin/Documents/project_data/rooftops
  output_dir: processed/PCD_segmentation
  detections: processed/PCD_segmentation/all_EGID_occupation.gpkg
  ground_truth: ground_truth/roofs_STDL_proofed_2023-11-10_LiDAR_training.shp
  egids: processed/PCD_segmentation/completed_egids.csv
  roofs: processed/PCD_segmentation/CAD_BATIMENT_HORSOL_TOIT_EGID_subset.shp
  method: fusion
  threshold: 0.1
  additional_metrics: True
  visualisation: True
  object_attributes:
    parameters: ['area', 'nearest_distance_centroid'] # Choice between: 'area', 'nearest_distance_border', 'nearest_distance_centroid' 
    area_ranges:  [[0,0.5], [0.5,1], [1,5], [5,10], [10,50], [50,100], [100, 750]] 
    distance_ranges: [[0,1], [1,5], [5,10], [10, 100]]


# 5 - Estimate the free surface
calculate_free_surface.py:
  working_dir: /home/gsalamin/Documents/project_data/rooftops
  output_dir: processed/PCD_segmentation
  detections: processed/PCD_segmentation/all_EGID_occupation.gpkg
  ground_truth: ground_truth/roofs_STDL_proofed_2023-11-10_LiDAR_training.shp
  egids: processed/PCD_segmentation/completed_egids.csv
  roofs: processed/PCD_segmentation/CAD_BATIMENT_HORSOL_TOIT_EGID_subset.shp
  bins: [0, 25, 50, 75, 85, 95, 100] 
  method: fusion
  visualisation: True


# 2 & 3 & 4 - Optimization of the hyperparameters
optimize_hyperparam_LiDAR.py:
  working_dir: /home/gsalamin/Documents/project_data/rooftops/processed/PCD_segmentation
  egids: completed_egids.csv
  ground_truth: ../../ground_truth/roofs_STDL_proofed_2023-11-10_LiDAR_training.shp
  roofs: CAD_BATIMENT_HORSOL_TOIT_EGID_subset.shp
  epsg: 2056
  parameters:
    alpha_shape: 2.4          # Alpha parameter used with the alpha shape algorithm used to define a bounding polygon around a group of points 
  method: fusion
<<<<<<< HEAD
  visualisation: False
=======
  visualisation: None


post_processings.py:
  working_dir: C:\Users\gwena\Documents\STDL\2_En_cours\occupation-toitures\02_Data\processed\PCD_segmentation
  output_dir: improved_results
  merge_files: False
  rdp: True
  buffer: False
  buffer_size: 0.10
  detections: improved_results/detections.gpkg
  files:
    all_detections: 2_100_iter_all_fnp/all_EGID_occupation_47_best.gpkg
    residential_pitched: 12_125_iter_resid_pitched_fnp/all_EGID_occupation_31_best_IoU.gpkg
    administrative: 8_100_iter_admin_fnp/all_EGID_occupation_27.gpkg
>>>>>>> fe30762f
<|MERGE_RESOLUTION|>--- conflicted
+++ resolved
@@ -91,9 +91,6 @@
   parameters:
     alpha_shape: 2.4          # Alpha parameter used with the alpha shape algorithm used to define a bounding polygon around a group of points 
   method: fusion
-<<<<<<< HEAD
-  visualisation: False
-=======
   visualisation: None
 
 
@@ -108,5 +105,4 @@
   files:
     all_detections: 2_100_iter_all_fnp/all_EGID_occupation_47_best.gpkg
     residential_pitched: 12_125_iter_resid_pitched_fnp/all_EGID_occupation_31_best_IoU.gpkg
-    administrative: 8_100_iter_admin_fnp/all_EGID_occupation_27.gpkg
->>>>>>> fe30762f
+    administrative: 8_100_iter_admin_fnp/all_EGID_occupation_27.gpkg